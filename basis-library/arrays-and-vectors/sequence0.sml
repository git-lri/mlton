(* Copyright (C) 2015,2017 Matthew Fluet.
 * Copyright (C) 2014 Rob Simmons.
 * Copyright (C) 2013 Matthew Fluet.
 * Copyright (C) 1999-2008 Henry Cejtin, Matthew Fluet, Suresh
 *    Jagannathan, and Stephen Weeks.
 * Copyright (C) 1997-2000 NEC Research Institute.
 *
 * MLton is released under a BSD-style license.
 * See the file MLton-LICENSE for details.
 *)

functor PrimSequence (S: sig
                            type 'a sequence
                            type 'a elt
                            val copyUnsafe: 'a elt array * SeqIndex.int * 'a sequence * SeqIndex.int * SeqIndex.int -> unit
                            (* fromArray should be constant time. *)
                            val fromArray: 'a elt array -> 'a sequence
                            val isMutable: bool
                            val length: 'a sequence -> SeqIndex.int
                            val sameArray: 'a elt array * 'a sequence -> bool
                            val subUnsafe: 'a sequence * SeqIndex.int -> 'a elt
                            val uninitIsNop: 'a sequence -> bool
                            val uninitUnsafe: 'a sequence * SeqIndex.int -> unit
                            val updateUnsafe: 'a sequence * SeqIndex.int * 'a elt -> unit
                         end) :> PRIM_SEQUENCE where type 'a sequence = 'a S.sequence
                                               where type 'a elt = 'a S.elt =
   struct
      structure Array = Primitive.Array

      val op +? = SeqIndex.+?
      val op + = SeqIndex.+
      val op -? = SeqIndex.-?
      val op < = SeqIndex.<
      val op <= = SeqIndex.<=
      val op > = SeqIndex.>
      val op >= = SeqIndex.>=
      val gtu = SeqIndex.gtu
      val geu = SeqIndex.geu
      val ! = Primitive.Ref.deref
      val op := = Primitive.Ref.assign
      fun (f o g) x = f (g x) 

      type 'a sequence = 'a S.sequence
      type 'a elt = 'a S.elt

      local
         fun valOf x: Primitive.Int32.int = case x of SOME y => y | NONE => 0
         fun doit (precision, fromInt, maxInt') = 
            if Primitive.Int32.>= (valOf SeqIndex.precision, precision)
               then fromInt maxInt'
            else SeqIndex.maxInt'
         structure S = 
            Int_ChooseInt 
            (type 'a t = SeqIndex.int
             val fInt8 = doit (valOf Primitive.Int8.precision,
                               SeqIndex.schckFromInt8,
                               Primitive.Int8.maxInt')
             val fInt16 = doit (valOf Primitive.Int16.precision,
                                SeqIndex.schckFromInt16,
                                Primitive.Int16.maxInt')
             val fInt32 = doit (valOf Primitive.Int32.precision,
                                SeqIndex.schckFromInt32,
                                Primitive.Int32.maxInt')
             val fInt64 = doit (valOf Primitive.Int64.precision,
                                SeqIndex.schckFromInt64,
                                Primitive.Int64.maxInt')
             val fIntInf = SeqIndex.maxInt')
      in 
         val maxLen = S.f
      end

      fun length s = S.length s

      fun unsafeArrayAlloc n = Array.allocUnsafe n
      fun arrayAlloc n =
         if Primitive.Controls.safe
            andalso gtu (n, maxLen)
            then raise Size
            else unsafeArrayAlloc n
      fun unsafeAlloc n = S.fromArray (unsafeArrayAlloc n)
      fun alloc n = S.fromArray (arrayAlloc n)
      val unsafeFromArray = S.fromArray
      exception CreateAlreadyGotVector
      exception CreateVectorNotFull
      fun create n =
        let
           val a = arrayAlloc n
           val subLim : SeqIndex.t ref = ref 0
           fun sub i =
              if Primitive.Controls.safe andalso geu (i, !subLim) then
                 raise Subscript
              else
                 Array.subUnsafe (a, i)
           val updateLim : SeqIndex.t ref = ref 0
           fun update (i, x) =
              if Primitive.Controls.safe andalso geu (i, !updateLim) then
                 if i = !updateLim andalso i < n then
                    (Array.updateUnsafe (a, i, x);
                     subLim := i + 1;
                     updateLim := i + 1)
                 else
                    raise Subscript
              else
                 Array.updateUnsafe (a, i, x)
           val gotIt = ref false
           fun done () =
              if !gotIt then
                 raise CreateAlreadyGotVector
              else
                 if n = !updateLim then
                    (gotIt := true;
                     updateLim := 0;
                     S.fromArray a)
                 else
                    raise CreateVectorNotFull
        in
           {done = done,
            sub = sub,
            update = update}
        end

      fun unfoldi (n, b, f) =
         let
            val a = arrayAlloc n
            fun loop (i, b)  =
               if i >= n
                  then b
               else
                  let
                     val (x, b) = f (i, b)
                     val () = Array.updateUnsafe (a, i, x)
                  in
                     loop (i +? 1, b)
                  end
            val b = loop (0, b)
         in
            (S.fromArray a, b)
         end

      fun unfold (n, b, f) = unfoldi (n, b, f o #2)

      fun tabulate (n, f) =
         #1 (unfoldi (n, (), fn (i, ()) => (f i, ())))
            
      fun new (n, x) = tabulate (n, fn _ => x)
      
      structure Slice =
         struct
            type 'a sequence = 'a sequence
            type 'a elt = 'a elt
            datatype 'a t = T of {seq: 'a sequence, 
                                  start: SeqIndex.int, len: SeqIndex.int}
            type 'a slice = 'a t
            
            fun length (T {len, ...}) = len
            fun unsafeSub (T {seq, start, ...}, i) =
               S.subUnsafe (seq, start +? i)
            fun sub (sl as T {len, ...}, i) =
               if Primitive.Controls.safe andalso geu (i, len)
                  then raise Subscript
                  else unsafeSub (sl, i)
            fun unsafeUpdate (T {seq, start, ...}, i, x) =
               S.updateUnsafe (seq, start +? i, x)
            fun update (sl as T {len, ...}, i, x) =
               if Primitive.Controls.safe andalso geu (i, len)
                  then raise Subscript
               else unsafeUpdate (sl, i, x)
            fun uninitIsNop (T {seq, ...}) =
               S.uninitIsNop seq
            fun unsafeUninit (T {seq, start, ...}, i) =
               S.uninitUnsafe (seq, start +? i)
            fun uninit (sl as T {len, ...}, i) =
               if Primitive.Controls.safe andalso geu (i, len)
                  then raise Subscript
               else unsafeUninit (sl, i)
            local
               fun smallCopy {dst: 'a elt array, di: SeqIndex.int,
                              src: 'a sequence, si: SeqIndex.int,
                              len: SeqIndex.int,
                              overlap: unit -> bool} =
                  let
                     fun move i = Array.updateUnsafe (dst, di +? i, S.subUnsafe (src, si +? i))
                     val len = len -? 1
                  in
                     if overlap ()
                        then let
                                fun loop i =
                                   if i < 0
                                      then ()
                                      else (move i; loop (i -? 1))
                             in
                                loop len
                             end
                        else let
                                fun loop i =
                                   if i > len
                                      then ()
                                      else (move i; loop (i +? 1))
                             in
                                loop 0
                             end
                  end
               val smallCopyLimit = 5
               fun maybeSmallCopy {dst: 'a elt array, di: SeqIndex.int,
                                   src: 'a sequence, si: SeqIndex.int,
                                   len: SeqIndex.int,
                                   overlap: unit -> bool} =
                  if len < smallCopyLimit
                     then smallCopy {dst = dst, di = di,
                                     src = src, si = si,
                                     len = len,
                                     overlap = overlap}
                     else S.copyUnsafe (dst, di, src, si, len)
            in
               fun unsafeCopy {dst: 'a elt array, di: SeqIndex.int,
                               src = T {seq = src, start = si, len}} =
                  maybeSmallCopy {dst = dst, di = di,
                                  src = src, si = si,
                                  len = len,
                                  overlap = fn () => false}
               fun copy {dst: 'a elt array, di: SeqIndex.int,
                         src =  T {seq = src, start = si, len}} =
                  if Primitive.Controls.safe
                     andalso (gtu (di, Array.length dst)
                              orelse gtu (di +? len, Array.length dst))
                     then raise Subscript
                     else let
                             fun overlap () =
                                S.sameArray (dst, src)
                                andalso si < di
                                andalso di <= si +? len
                          in
                             maybeSmallCopy {dst = dst, di = di,
                                             src = src, si = si,
                                             len = len,
                                             overlap = overlap}
                          end
            end
            fun full (seq: 'a sequence) : 'a slice =
               T {seq = seq, start = 0, len = S.length seq}
            fun unsafeSubslice (T {seq, start, len}, start', len') = 
               T {seq = seq, 
                  start = start +? start',
                  len = (case len' of
                            NONE => len -? start'
                          | SOME len' => len')}
            fun unsafeSlice (seq, start, len) =
               unsafeSubslice (full seq, start, len)
            fun subslice (T {seq, start, len}, start', len') =
               case len' of
                  NONE => 
                     if Primitive.Controls.safe 
                        andalso gtu (start', len)
                        then raise Subscript
                        else T {seq = seq,
                                start = start +? start',
                                len = len -? start'}
                | SOME len' => 
                     if Primitive.Controls.safe
                        andalso (gtu (start', len)
                                 orelse gtu (len', len -? start'))
                        then raise Subscript
                        else T {seq = seq,
                                start = start +? start',
                                len = len'}
            fun slice (seq: 'a sequence, start, len) =
               subslice (full seq, start, len)
            fun base (T {seq, start, len}) = 
               (seq, start, len)
            fun isEmpty sl = length sl = 0
            fun getItem (sl as T {seq, start, len}) =
               if isEmpty sl
                  then NONE
               else SOME (S.subUnsafe (seq, start), 
                          T {seq = seq, 
                             start = start +? 1, 
                             len = len -? 1})
            fun foldli f b (T {seq, start, len}) =
               let
                  val min = start
                  val len = len -? 1
                  val max = start +? len
                  fun loop (i, b) =
                     if i > max then b
                     else loop (i +? 1, f (i -? min, S.subUnsafe (seq, i), b))
               in loop (min, b)
               end
            fun foldri f b (T {seq, start, len}) =
               let
                  val min = start
                  val len = len -? 1
                  val max = start +? len
                  fun loop (i, b) =
                     if i < min then b
                     else loop (i -? 1, f (i -? min, S.subUnsafe (seq, i), b))
               in loop (max, b)
               end
            local
               fun make foldi f b sl = foldi (fn (_, x, b) => f (x, b)) b sl
            in
               fun foldl f = make foldli f
               fun foldr f = make foldri f
            end
            fun appi f sl = foldli (fn (i, x, ()) => f (i, x)) () sl
            fun app f sl = appi (f o #2) sl 
            fun mapi f (T {seq, start, len}) = 
               tabulate (len, fn i => f (i, S.subUnsafe (seq, start +? i)))
            fun map f sl = mapi (f o #2) sl
            fun findi p (T {seq, start, len}) = 
               let
                  val min = start
                  val len = len -? 1
                  val max = start +? len
                  fun loop i =
                     if i > max
                        then NONE
                     else let val z = (i -? min, S.subUnsafe (seq, i))
                          in if p z
                                then SOME z
                             else loop (i +? 1)
                          end
               in loop min
               end
            fun find p sl = 
               case findi (p o #2) sl of
                  NONE => NONE
                | SOME (_, x) => SOME x 
            fun existsi p sl = 
               case findi p sl of
                  NONE => false
                | SOME _ => true
            fun exists p sl = existsi (p o #2) sl
            fun alli p sl = not (existsi (not o p) sl)
            fun all p sl = alli (p o #2) sl
            fun collate cmp (T {seq = seq1, start = start1, len = len1},
                             T {seq = seq2, start = start2, len = len2}) =
               let
                  val min1 = start1
                  val min2 = start2
                  val max1 = start1 +? len1
                  val max2 = start2 +? len2
                  fun loop (i, j) =
                     case (i >= max1, j >= max2) of
                        (true, true) => EQUAL
                      | (true, false) => LESS
                      | (false, true) => GREATER
                      | (false, false) => 
                           (case cmp (S.subUnsafe (seq1, i), 
                                      S.subUnsafe (seq2, j)) of
                              EQUAL => loop (i +? 1, j +? 1)
                            | ans => ans)
               in loop (min1, min2)
               end
            fun sequence (sl as T {seq, start, len}): 'a sequence =
               if S.isMutable orelse (start <> 0 orelse len <> S.length seq)
                  then let
                          val a = arrayAlloc len
                       in
                          S.copyUnsafe (a, 0, seq, start, len)
                          ; S.fromArray a
                       end
               else seq
            fun append (sl1: 'a slice, sl2: 'a slice): 'a sequence =
               if length sl1 = 0
                  then sequence sl2
               else if length sl2 = 0
                  then sequence sl1
               else
                  let
                     val (seq1, start1, len1) = base sl1
                     val (seq2, start2, len2) = base sl2
                     val n = len1 +? len2
                     val a = arrayAlloc n
                  in
                     S.copyUnsafe (a, 0, seq1, start1, len1)
                     ; S.copyUnsafe (a, len1, seq2, start2, len2)
                     ; S.fromArray a
                  end
            fun split (T {seq, start, len}, i) =
               (unsafeSlice (seq, start, SOME (i -? start)),
                unsafeSlice (seq, i, SOME (len -? (i -? start))))
            fun splitl f (sl as T {seq, start, len}) =
               let
                  val stop = start +? len
                  fun loop i =
                     if i >= stop
                        then i
                     else if f (S.subUnsafe (seq, i))
                             then loop (i +? 1)
                          else i
               in split (sl, loop start)
               end
            fun splitr f (sl as T {seq, start, len}) =
               let
                  fun loop i =
                     if i < start
                        then start
                     else if f (S.subUnsafe (seq, i))
                             then loop (i -? 1)
                          else i +? 1
               in split (sl, loop (start +? len -? 1))
               end
            fun splitAt (T {seq, start, len}, i) =
               if Primitive.Controls.safe andalso gtu (i, len)
                  then raise Subscript
               else (unsafeSlice (seq, start, SOME i),
                     unsafeSlice (seq, start +? i, SOME (len -? i)))
            fun dropl p s = #2 (splitl p s)
            fun dropr p s = #1 (splitr p s)
            fun takel p s = #1 (splitl p s)
            fun taker p s = #2 (splitr p s)
            fun position (eq: 'a elt * 'a elt -> bool)
                         (seq': 'a sequence)
                         (sl as T {seq, start, len}) =
               let
                  val len' = S.length seq'
                  val max = start +? len -? len' +? 1
                  (* loop returns the index of the front of the suffix. *)
                  fun loop i =
                     if i >= max
                        then start +? len
                     else let
                             fun loop' j =
                                if j >= len'
                                   then i
                                else if eq (S.subUnsafe (seq, i +? j), 
                                            S.subUnsafe (seq', j))
                                        then loop' (j +? 1)
                                     else loop (i +? 1)
                          in loop' 0
                          end
               in split (sl, loop start)
               end
            fun span (eq: 'a sequence * 'a sequence -> bool)
                     (T {seq, start, ...},
                      T {seq = seq', start = start', len = len'}) =
               if Primitive.Controls.safe andalso 
                  (not (eq (seq, seq')) orelse start' +? len' < start)
                  then raise Span
               else unsafeSlice (seq, start, SOME ((start' +? len') -? start))
         end

      local
         fun make f seq = f (Slice.full seq)
         fun make2 f (seq1, seq2) = f (Slice.full seq1, Slice.full seq2)
      in
         fun sub (seq, i) = Slice.sub (Slice.full seq, i)
         fun unsafeSub (seq, i) = Slice.unsafeSub (Slice.full seq, i)
         fun update (seq, i, x) = Slice.update (Slice.full seq, i, x)
         fun unsafeUpdate (seq, i, x) = Slice.unsafeUpdate (Slice.full seq, i, x)
         fun uninitIsNop seq = Slice.uninitIsNop (Slice.full seq)
         fun uninit (seq, i) = Slice.uninit (Slice.full seq, i)
         fun unsafeUninit (seq, i) = Slice.unsafeUninit (Slice.full seq, i)
         fun copy {dst, di, src} = Slice.copy {dst = dst, di = di, src = Slice.full src}
         fun unsafeCopy {dst, di, src} = Slice.unsafeCopy {dst = dst, di = di, src = Slice.full src}
         fun appi f = make (Slice.appi f)
         fun app f = make (Slice.app f)
         fun mapi f = make (Slice.mapi f)
         fun map f = make (Slice.map f)
         fun foldli f b = make (Slice.foldli f b)
         fun foldl f b = make (Slice.foldl f b)
         fun foldri f b = make (Slice.foldri f b)
         fun foldr f b = make (Slice.foldr f b)
         fun findi p = make (Slice.findi p)
         fun find p = make (Slice.find p)
         fun existsi p = make (Slice.existsi p)
         fun exists p = make (Slice.exists p)
         fun alli p = make (Slice.alli p)
         fun all p = make (Slice.all p)
         fun collate cmp = make2 (Slice.collate cmp)
         fun append seqs = make2 Slice.append seqs
         fun duplicate seq = make Slice.sequence seq
      end

   end

structure Primitive = struct
open Primitive

<<<<<<< HEAD
=======
structure Vector =
   struct
      local
         structure P = PrimSequence (type 'a sequence = 'a vector
                                     type 'a elt = 'a
                                     val copyUnsafe = Array.copyVectorUnsafe
                                     val fromArray = Vector.fromArrayUnsafe
                                     val isMutable = false
                                     val length = Vector.length
                                     val sameArray = fn _ => false
                                     val subUnsafe = Vector.subUnsafe)
      in
         open P
         open Vector
         fun update (v, i, x) =
            if Primitive.Controls.safe andalso SeqIndex.geu (i, length v)
               then raise Subscript
            else let
                    val a = Array.uninitUnsafe (length v)
                    val () = copy {dst = a, di = 0, src = v}
                    val () = Array.updateUnsafe (a, i, x)
                 in
                    Vector.fromArrayUnsafe a
                 end
      end
   end

>>>>>>> 2644a5fa
structure Array = 
   struct 
      local 
         structure P = PrimSequence (type 'a sequence = 'a array
                                     type 'a elt = 'a
                                     val sameArray = op =
                                     val copyUnsafe = Primitive.Array.copyArrayUnsafe
                                     val fromArray = fn a => a
                                     val isMutable = true
                                     val length = Primitive.Array.length
                                     val subUnsafe = Primitive.Array.subUnsafe
                                     val uninitIsNop = Primitive.Array.uninitIsNop
                                     val uninitUnsafe = Primitive.Array.uninitUnsafe
                                     val updateUnsafe = Primitive.Array.updateUnsafe)
      in
         open P
         type 'a array = 'a array
         structure Slice = 
            struct
               open Slice
               fun vector sl = 
                  let
                     val a = unsafeAlloc (length sl)
                     val () = unsafeCopy {dst = a, di = 0, src = sl}
                  in
                     Vector.fromArrayUnsafe a
                  end
               fun modifyi f sl =
                  appi (fn (i, x) => unsafeUpdate (sl, i, f (i, x))) sl
               fun modify f sl = modifyi (fn (_, x) => f x) sl
            end
         fun vector s = Slice.vector (Slice.full s)
         fun modifyi f s = Slice.modifyi f (Slice.full s)
         fun modify f s = Slice.modify f (Slice.full s) 
      end
      structure Raw =
         struct
            type 'a rawarr = 'a Primitive.Array.Raw.rawarr

            val length = Primitive.Array.Raw.length

            val unsafeAlloc = Primitive.Array.Raw.allocUnsafe
            fun alloc n =
               if Primitive.Controls.safe
                  andalso SeqIndex.gtu (n, maxLen)
                  then raise Size
                  else unsafeAlloc n

            val unsafeToArray = Primitive.Array.Raw.toArrayUnsafe

            val uninitIsNop = Primitive.Array.Raw.uninitIsNop
            val unsafeUninit = Primitive.Array.Raw.uninitUnsafe
            fun uninit (a, i) =
               if Primitive.Controls.safe andalso SeqIndex.geu (i, length a)
                  then raise Subscript
                  else unsafeUninit (a, i)

         end
   end

structure Vector =
   struct
      local
         exception Vector_uninitIsNop
         exception Vector_uninitUnsafe
         exception Vector_updateUnsafe
         structure P = PrimSequence (type 'a sequence = 'a vector
                                     type 'a elt = 'a
                                     val copyUnsafe = Primitive.Array.copyVectorUnsafe
                                     val fromArray = Primitive.Vector.fromArrayUnsafe
                                     val isMutable = false
                                     val length = Vector.length
                                     val new0 = SOME Primitive.Vector.vector0
                                     val sameArray = fn _ => false
                                     val subUnsafe = Primitive.Vector.subUnsafe
                                     val uninitIsNop = fn _ =>
                                                       raise Vector_uninitIsNop
                                     val uninitUnsafe = fn _ =>
                                                        raise Vector_uninitUnsafe
                                     val updateUnsafe = fn _ =>
                                                        raise Vector_updateUnsafe)
      in
         open P
         type 'a vector = 'a vector
         fun updateVector (v, i, x) =
            if Primitive.Controls.safe andalso SeqIndex.geu (i, length v)
               then raise Subscript
            else let
                    val a = Array.unsafeAlloc (length v)
                    val () = copy {dst = a, di = 0, src = v}
                    val () = Array.unsafeUpdate (a, i, x)
                 in
                    unsafeFromArray a
                 end
      end
   end

end

structure Array =
   struct
      type 'a array = 'a array
   end
structure Vector =
   struct
      type 'a vector = 'a vector
   end<|MERGE_RESOLUTION|>--- conflicted
+++ resolved
@@ -477,36 +477,6 @@
 structure Primitive = struct
 open Primitive
 
-<<<<<<< HEAD
-=======
-structure Vector =
-   struct
-      local
-         structure P = PrimSequence (type 'a sequence = 'a vector
-                                     type 'a elt = 'a
-                                     val copyUnsafe = Array.copyVectorUnsafe
-                                     val fromArray = Vector.fromArrayUnsafe
-                                     val isMutable = false
-                                     val length = Vector.length
-                                     val sameArray = fn _ => false
-                                     val subUnsafe = Vector.subUnsafe)
-      in
-         open P
-         open Vector
-         fun update (v, i, x) =
-            if Primitive.Controls.safe andalso SeqIndex.geu (i, length v)
-               then raise Subscript
-            else let
-                    val a = Array.uninitUnsafe (length v)
-                    val () = copy {dst = a, di = 0, src = v}
-                    val () = Array.updateUnsafe (a, i, x)
-                 in
-                    Vector.fromArrayUnsafe a
-                 end
-      end
-   end
-
->>>>>>> 2644a5fa
 structure Array = 
    struct 
       local 
@@ -579,7 +549,6 @@
                                      val fromArray = Primitive.Vector.fromArrayUnsafe
                                      val isMutable = false
                                      val length = Vector.length
-                                     val new0 = SOME Primitive.Vector.vector0
                                      val sameArray = fn _ => false
                                      val subUnsafe = Primitive.Vector.subUnsafe
                                      val uninitIsNop = fn _ =>
