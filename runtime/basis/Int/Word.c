--- conflicted
+++ resolved
@@ -24,15 +24,7 @@
  * implements / and %.
  */
 
-<<<<<<< HEAD
-#if ! (defined (__amd64__) || defined (__hppa__) || defined (__i386__) || defined (__ppc__) || defined (__powerpc__) || defined (__sparc__))
-=======
-#ifndef DEBUG
-#define DEBUG FALSE
-#endif
-
-#if ! (defined (__hppa__) || defined (__i386__) || defined(__ia64__) || defined (__ppc__) || defined (__powerpc__) || defined (__sparc__))
->>>>>>> 7e3288c8
+#if ! (defined (__amd64__) || defined (__hppa__) || defined (__i386__) || defined(__ia64__)|| defined (__ppc__) || defined (__powerpc__) || defined (__sparc__))
 #error check that C {/,%} correctly implement {quot,rem} from the basis library
 #endif
 
