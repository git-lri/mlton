--- conflicted
+++ resolved
@@ -200,9 +200,6 @@
 	return binary (lhs, rhs, bytes, &mpz_sub);
 }
 
-<<<<<<< HEAD
-Word IntInf_smallMul (Word lhs, Word rhs, pointer carry) {
-=======
 pointer IntInf_do_andb(pointer lhs, pointer rhs, uint bytes)
 {
 	return binary(lhs, rhs, bytes, &mpz_and);
@@ -272,7 +269,6 @@
 Word
 IntInf_smallMul(Word lhs, Word rhs, pointer carry)
 {
->>>>>>> 0f8088ba
 	llong	prod;
 
 	prod = (llong)(int)lhs * (int)rhs;
@@ -342,20 +338,6 @@
 	return (pointer)str;
 }
 
-<<<<<<< HEAD
-pointer IntInf_do_neg (pointer arg, uint bytes) {
-	__mpz_struct	argmpz,
-			resmpz;
-	mp_limb_t	argspace[2];
-
-	initRes (&resmpz, bytes);
-	fill (arg, &argmpz, argspace);
-	mpz_neg (&resmpz, &argmpz);
-	return answer (&resmpz);
-}
-
-=======
->>>>>>> 0f8088ba
 /*
  * Quotient (round towards 0, remainder is returned by IntInf_rem).
  * space is a word array with enough space for the quotient
