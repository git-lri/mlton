--- conflicted
+++ resolved
@@ -1,64 +1,27 @@
 #include "platform.h"
 
-<<<<<<< HEAD
-static struct utsname utsname;
+static struct utsname mlton_utsname;
 
 C_String_t Posix_ProcEnv_Uname_getSysName () {
-  return (C_String_t)utsname.sysname;
+  return (C_String_t)mlton_utsname.sysname;
 }
 
 C_String_t Posix_ProcEnv_Uname_getNodeName () {
-  return (C_String_t)utsname.nodename;
+  return (C_String_t)mlton_utsname.nodename;
 }
 
 C_String_t Posix_ProcEnv_Uname_getRelease () {
-  return (C_String_t)utsname.release;
+  return (C_String_t)mlton_utsname.release;
 }
 
 C_String_t Posix_ProcEnv_Uname_getVersion () {
-  return (C_String_t)utsname.version;
+  return (C_String_t)mlton_utsname.version;
 }
 
 C_String_t Posix_ProcEnv_Uname_getMachine () {
-  return (C_String_t)utsname.machine;
+  return (C_String_t)mlton_utsname.machine;
 }
 
 C_Errno_t(C_Int_t) Posix_ProcEnv_uname () {
-  return uname (&utsname);
-=======
-#ifndef DEBUG
-#define DEBUG FALSE
-#endif
-
-static struct utsname mlton_utsname;
-
-Int Posix_ProcEnv_Uname_uname () {
-        Int res;
-        
-        res = uname (&mlton_utsname);
-        if (DEBUG)
-                fprintf (stderr, "%d = Posix_ProcEnv_Uname_uname ()\n",
-                                (int)res);
-        return res;
-}
-
-Cstring Posix_ProcEnv_Uname_sysname () {
-        return (Cstring)mlton_utsname.sysname;
-}
-
-Cstring Posix_ProcEnv_Uname_nodename () {
-        return (Cstring)mlton_utsname.nodename;
-}
-
-Cstring Posix_ProcEnv_Uname_release () {
-        return (Cstring)mlton_utsname.release;
-}
-
-Cstring Posix_ProcEnv_Uname_version () {
-        return (Cstring)mlton_utsname.version;
-}
-
-Cstring Posix_ProcEnv_Uname_machine () {
-        return (Cstring)mlton_utsname.machine;
->>>>>>> 7e3288c8
+  return uname (&mlton_utsname);
 }