SRC = $(shell cd .. && pwd)
BUILD = $(SRC)/build
BIN = $(BUILD)/bin
LIB = $(BUILD)/lib
MLTON = mlton
HOST = self
FLAGS = -host $(HOST)
NAME = benchmark
PATH = $(BIN):$(shell echo $$PATH)

all: 	$(NAME)

$(NAME): $(shell $(MLTON) -stop f $(NAME).cm)
	@echo 'Compiling $(NAME)'
	time $(MLTON) $(FLAGS) $(NAME).cm
	strip $(NAME)
	size $(NAME)

$(NAME).sml: $(NAME).cm $(shell $(MLTON) -stop f $(NAME).cm)
	mlton -stop sml $(NAME).cm

.PHONY:	$(NAME)_cm
$(NAME)_cm: $(NAME)-stubs_cm
	grep -v mlton-stubs $(NAME)-stubs.cm >$(NAME).cm

.PHONY:	$(NAME)-stubs_cm
$(NAME)-stubs_cm: 
	(								\
		echo 'Group is'&&					\
		cmcat sources.cm | grep -v 'mlton-stubs-in-smlnj' &&	\
		echo 'call-main.sml';					\
	) >$(NAME)-stubs.cm

.PHONY: clean
clean:
	../bin/clean

.PHONY: install
install: $(NAME)
	if [ `whoami` != 'root' ]; then echo >&2 'You should be root'; exit 1; fi
	cp -p $(NAME) /usr/bin/

.PHONY: tags
tags:
	etags *.fun *.sig *.sml

BENCH = barnes-hut boyer checksum count-graphs DLXSimulator fft fib hamlet imp-for knuth-bendix lexgen life logic mandelbrot matrix-multiply md5 merge mlyacc model-elimination mpuz nucleic peek psdes-random ratio-regions ray raytrace simple smith-normal-form tailfib tak tensor tsp tyan vector-concat vector-rev vliw wc-input1 wc-scanStream zebra zern
FPBENCH = barnes-hut fft hamlet mandelbrot matrix-multiply nucleic ray raytrace simple tensor tsp tyan vliw zern

BFLAGS = -mlton "/usr/bin/mlton" -mlton "mlton -optimize-ssa {false,true}"
BFLAGS = -mlton "mlton"
BFLAGS = -html -mlton "/usr/bin/mlton" -mlkit -mosml -poly -smlnj

.PHONY: test
test: $(NAME)
	export PATH=$(PATH):$$PATH && cd tests && ../benchmark $(BFLAGS) $(BENCH)

QBENCH = barnes-hut boyer checksum count-graphs DLXSimulator fft fib hamlet imp-for knuth-bendix lexgen life logic mandelbrot matrix-multiply merge mlyacc mpuz nucleic peek psdes-random ratio-regions ray raytrace simple smith-normal-form tailfib tak tsp tyan vector-concat vector-rev vliw wc-input1 wc-scanStream zebra zern
FPBENCH = barnes-hut fft hamlet mandelbrot matrix-multiply nucleic ray raytrace simple tsp tyan vliw zern

<<<<<<< HEAD
QBFLAGS = -mlton "mlton"
=======
QBFLAGS = -mlton "mlton.cvs.basis-1997" -mlton "mlton.cvs.basis-2002"
>>>>>>> 0f8088ba

.PHONY: qtest
qtest: $(NAME)
	export PATH=$(PATH):$$PATH && cd tests && ../benchmark $(QBFLAGS) $(QBENCH) && $(MAKE) clean<|MERGE_RESOLUTION|>--- conflicted
+++ resolved
@@ -2,7 +2,7 @@
 BUILD = $(SRC)/build
 BIN = $(BUILD)/bin
 LIB = $(BUILD)/lib
-MLTON = mlton
+MLTON = $(BIN)/mlton
 HOST = self
 FLAGS = -host $(HOST)
 NAME = benchmark
@@ -27,7 +27,8 @@
 $(NAME)-stubs_cm: 
 	(								\
 		echo 'Group is'&&					\
-		cmcat sources.cm | grep -v 'mlton-stubs-in-smlnj' &&	\
+		cmcat sources.cm | grep -v 'basis-stubs' | 		\
+			grep -v 'mlton-stubs-in-smlnj' &&		\
 		echo 'call-main.sml';					\
 	) >$(NAME)-stubs.cm
 
@@ -55,14 +56,8 @@
 test: $(NAME)
 	export PATH=$(PATH):$$PATH && cd tests && ../benchmark $(BFLAGS) $(BENCH)
 
-QBENCH = barnes-hut boyer checksum count-graphs DLXSimulator fft fib hamlet imp-for knuth-bendix lexgen life logic mandelbrot matrix-multiply merge mlyacc mpuz nucleic peek psdes-random ratio-regions ray raytrace simple smith-normal-form tailfib tak tsp tyan vector-concat vector-rev vliw wc-input1 wc-scanStream zebra zern
-FPBENCH = barnes-hut fft hamlet mandelbrot matrix-multiply nucleic ray raytrace simple tsp tyan vliw zern
-
-<<<<<<< HEAD
+QBENCH = $(BFLAGS)
 QBFLAGS = -mlton "mlton"
-=======
-QBFLAGS = -mlton "mlton.cvs.basis-1997" -mlton "mlton.cvs.basis-2002"
->>>>>>> 0f8088ba
 
 .PHONY: qtest
 qtest: $(NAME)
