--- conflicted
+++ resolved
@@ -440,21 +440,12 @@
 		; do 							\
 		$(CP) "$(SRC)/regression/$$f.sml" "$(TEXM)/"; 		\
 	done
-<<<<<<< HEAD
-	$(GZIP) -c "$(LEX)/$(LEX).ps" >"$(TDOC)/$(LEX).ps.gz"
-	$(GZIP) -c "$(YACC)/$(YACC).ps" >"$(TDOC)/$(YACC).ps.gz"
+	$(CP) $(LEX)/$(LEX).pdf $(TDOC)
+	$(CP) $(YACC)/$(YACC).pdf $(TDOC)
 	find "$(TDOC)/" -name .svn -type d | xargs rm -rf
 	find "$(TDOC)/" -name .ignore -type f | xargs rm -rf
 	find "$(TEXM)/" -name .svn -type d | xargs rm -rf
 	find "$(TEXM)/" -name .ignore -type f | xargs rm -rf
-=======
-	$(CP) $(LEX)/$(LEX).pdf $(TDOC)
-	$(CP) $(YACC)/$(YACC).pdf $(TDOC)
-	find $(TDOC)/ -name .svn -type d | xargs rm -rf
-	find $(TDOC)/ -name .ignore -type f | xargs rm -rf
-	find $(TEXM)/ -name .svn -type d | xargs rm -rf
-	find $(TEXM)/ -name .ignore -type f | xargs rm -rf
->>>>>>> 2ed824fc
 
 TDOCBASE = $(DESTDIR)$(prefix)/share/doc-base
 
