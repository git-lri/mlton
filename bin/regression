--- conflicted
+++ resolved
@@ -51,11 +51,7 @@
 			*)
 			;;
 			esac
-<<<<<<< HEAD
-			$mlton -type-check true $flags $f.sml
-=======
 			$mlton $flags $f.sml
->>>>>>> 23e209b9
 			if [ $? -ne 0 ]; then
 				echo "compilation of $f failed"
 #				exit 1
