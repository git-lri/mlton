#!/usr/bin/env bash

# This script calls MLton.

set -e

dir=`dirname "$0"`
lib=`cd "$dir/../lib" && pwd`
eval `"$lib/platform"`
gcc='gcc'
case "$HOST_OS" in
mingw)
	exe='.exe'
;;
hpux)
        ia64hpux="-mlp64"
;;
*)
	exe=''
;;
esac
mlton="$lib/mlton-compile$exe"

smlnj='sml'
if $smlnj -h >/dev/null 2>&1; then
        smlnj_heap_suffix=`echo 'TextIO.output (TextIO.stdErr, SMLofNJ.SysInfo.getHeapSuffix ());' | $smlnj 2>&1 1> /dev/null`
        mlton_smlnj_heap="$lib/mlton-smlnj.$smlnj_heap_suffix"
else
        mlton_smlnj_heap=""
fi

mlton_polyml="$lib/mlton-polyml$exe"

declare -a rargs
case "$1" in
@MLton)
        shift
        while [ "$#" -gt 0 -a "$1" != "--" ]; do
                rargs[${#rargs[@]}]="$1"
                shift
        done
        if [ "$#" -gt 0 -a "$1" == "--" ]; then
                shift
        else
                echo '@MLton missing --'
                exit 1
        fi
        ;;
esac

doitMLton () {
    exec "$mlton" @MLton ram-slop 0.5 "${rargs[@]}" -- "$@"
}
doitSMLNJ () {
    exec "$smlnj" @SMLload="$mlton_smlnj_heap" "$@"
}
doitPolyML () {
    exec "$mlton_polyml" "$@"
}

doit () {
        if [ -x "$mlton" ]; then
            doitMLton "$@"
        elif [ -s "$mlton_smlnj_heap" ]; then
            doitSMLNJ "$@"
        elif [ -x "$mlton_polyml" ]; then
            doitPolyML "$@"
        fi
        echo 'Unable to run MLton.  Check that lib is set properly.' >&2
        exit 1
}

# You may need to set 'gmpIncDir' so the C compiler can find gmp.h.
gmpIncDir=
if [ -n "$gmpIncDir" ]; then
gmpCCOpts="-cc-opt -I$gmpIncDir"
fi
# You may need to set 'gmpLibDir' so the C compiler can find libgmp.
gmpLibDir=
if [ -n "$gmpLibDir" ]; then
gmpLinkOpts="-link-opt -L$gmpLibDir -target-link-opt netbsd -Wl,-R$gmpLibDir"
fi

# For align-{functions,jumps,loops}, we use -m for now instead of
# -f because old gcc's will barf on -f, while newer ones only warn
# about -m.  Someday, when we think we won't run into older gcc's,
# these should be changed to -f.

doit "$lib" \
        -ar-script "$lib/static-library"                         \
        -cc "$gcc"                                               \
        -cc-opt-quote "-I$lib/include"                           \
        -cc-opt '-O1 -fno-common'                                \
        -cc-opt '-fno-strict-aliasing -fomit-frame-pointer -w'   \
        -link-opt '-lm -lgmp'                                    \
<<<<<<< HEAD
        -llvm-llc-opt '-O2'                                      \
        -llvm-opt-opt '-mem2reg -O2'                             \
=======
        $gmpCCOpts $gmpLinkOpts                                  \
>>>>>>> 6e79342c
        -mlb-path-map "$lib/mlb-path-map"                        \
        -target-as-opt amd64 '-m64'                              \
        -target-as-opt x86 '-m32'                                \
        -target-cc-opt alpha                                     \
                '-mieee -mbwx -mtune=ev6 -mfp-rounding-mode=d'   \
        -target-cc-opt amd64 '-m64'                              \
        -target-cc-opt aix '-maix64'                             \
        -target-cc-opt ia64 "$ia64hpux -mtune=itanium2"          \
        -target-cc-opt sparc '-m32 -mcpu=v8 -Wa,-xarch=v8plusa'  \
        -target-cc-opt x86                                       \
                '-m32
                -fno-strength-reduce
                -fschedule-insns
                -fschedule-insns2
                -falign-functions=5
                -falign-jumps=2
                -falign-loops=2'                                 \
        -target-link-opt amd64 '-m64'                            \
        -target-link-opt alpha                                   \
                '-mieee -mbwx -mtune=ev6 -mfp-rounding-mode=d'   \
        -target-link-opt darwin "$darwinLinkOpts"                \
        -target-link-opt aix '-maix64'                           \
        -target-link-opt ia64 "$ia64hpux"                        \
        -target-link-opt linux '-Wl,-znoexecstack'               \
        -target-link-opt mingw                                   \
                '-lws2_32 -lkernel32 -lpsapi -lnetapi32 -lwinmm' \
        -target-link-opt mingw '-Wl,--enable-stdcall-fixup'      \
        -target-link-opt solaris '-lnsl -lsocket -lrt'           \
        -target-link-opt x86 '-m32'                              \
        -profile-exclude '\$\(SML_LIB\)'                         \
        "$@"<|MERGE_RESOLUTION|>--- conflicted
+++ resolved
@@ -93,12 +93,9 @@
         -cc-opt '-O1 -fno-common'                                \
         -cc-opt '-fno-strict-aliasing -fomit-frame-pointer -w'   \
         -link-opt '-lm -lgmp'                                    \
-<<<<<<< HEAD
+        $gmpCCOpts $gmpLinkOpts                                  \
         -llvm-llc-opt '-O2'                                      \
         -llvm-opt-opt '-mem2reg -O2'                             \
-=======
-        $gmpCCOpts $gmpLinkOpts                                  \
->>>>>>> 6e79342c
         -mlb-path-map "$lib/mlb-path-map"                        \
         -target-as-opt amd64 '-m64'                              \
         -target-as-opt x86 '-m32'                                \
