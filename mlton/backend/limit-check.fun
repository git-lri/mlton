(* Copyright (C) 1997-1999 NEC Research Institute.
 * Please see the file LICENSE for license information.
 *)
(* Insert limit checks at
 * 1. Loop headers
 * 2. Continuations
 * 3. Handlers
 *)
functor LimitCheck (S: LIMIT_CHECK_STRUCTS): LIMIT_CHECK = 
struct

open S
open Dec Transfer

datatype t = No | Maybe | Yes

val op < =
   fn (Yes, _) => false
    | (Maybe, Yes) => true
    | (No, No) => false
    | (No, _) => true
    | _ => false

fun limitCheck (program as Program.T {functions, ...}) =
   let
      val usesSignals =
	 Program.hasPrim (program, fn p =>
			  Prim.name p = Prim.Name.Thread_finishHandler)
      val {get = jumpInfo: Jump.t -> {inBody: bool ref,
				      limitCheck: t ref},
	   destroy} =
	 Property.destGet (Jump.plist,
			   Property.initFun (fn _ => {inBody = ref false,
						      limitCheck = ref No}))
      fun up ({inBody, limitCheck = r}, v: t) =
	 if !r < v
	    then r := v
	 else ()
	    
      fun jump j =
	 let val info as {inBody, ...} = jumpInfo j
	 in if !inBody
	       then if usesSignals
		       then up (info, Yes)
		    else up (info, Maybe)
	    else ()
	 end	 
      fun loopExp e =
	 let val {decs, transfer} = Exp.dest e
	 in List.foreach (Exp.decs e,
			  fn Fun {name, body, ...} =>
			  let val {inBody = r, ...} = jumpInfo name
			  in r := true
			     ; loopExp body
			     ; r := false
			  end
			   | HandlerPush h => up (jumpInfo h, Maybe)
			   | _ => ())
	    ; (case transfer of
		  Jump {dst, ...} => jump dst
		| Case {cases, default, ...} =>
		     (Cases.foreach (cases, jump)
		      ; Option.app (default, jump))
		| _ => ())
	 end
<<<<<<< HEAD
      val _ = Vector.foreach (functions, fn Function.T {body, ...} =>
			      loopExp body)
=======
      val _ = Vector.foreach (functions, fn Function.T {body, ...} => loopExp body)
>>>>>>> 8b5b9be4
   in
      {destroy = destroy,
       limitCheck = ! o #limitCheck o jumpInfo}
   end
   
end

<|MERGE_RESOLUTION|>--- conflicted
+++ resolved
@@ -63,12 +63,8 @@
 		      ; Option.app (default, jump))
 		| _ => ())
 	 end
-<<<<<<< HEAD
       val _ = Vector.foreach (functions, fn Function.T {body, ...} =>
 			      loopExp body)
-=======
-      val _ = Vector.foreach (functions, fn Function.T {body, ...} => loopExp body)
->>>>>>> 8b5b9be4
    in
       {destroy = destroy,
        limitCheck = ! o #limitCheck o jumpInfo}
