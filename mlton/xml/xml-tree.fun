--- conflicted
+++ resolved
@@ -214,11 +214,7 @@
    fun layoutTyvars ts =
       case Vector.length ts of
          0 => empty
-<<<<<<< HEAD
-       | 1 => seq [str "(", Tyvar.layout (Vector.sub (ts, 0)), str ") "]
-=======
-       | 1 => seq [Tyvar.layout (Vector.first ts), str " "]
->>>>>>> 89267b1d
+       | 1 => seq [str "(", Tyvar.layout (Vector.first ts), str ") "]
        | _ => seq [tuple (Vector.toListMap (ts, Tyvar.layout)), str " "]
    fun layoutDec d =
       case d of
