(* Copyright (C) 2009-2010,2015,2017 Matthew Fluet.
 * Copyright (C) 1999-2007 Henry Cejtin, Matthew Fluet, Suresh
 *    Jagannathan, and Stephen Weeks.
 * Copyright (C) 1997-2000 NEC Research Institute.
 *
 * MLton is released under a BSD-style license.
 * See the file MLton-LICENSE for details.
 *)

functor ElaborateEnv (S: ELABORATE_ENV_STRUCTS): ELABORATE_ENV =
struct

open S

local
   open Control.Elaborate
in
   val warnUnused = fn () => current warnUnused
end

local
   open Layout
in
   val align = align
   (* val empty = empty *)
   val seq = seq
   val str = str
   val bracket = fn l =>
      seq [str "[", l, str "]"]
end

local
   open Ast
in
   structure Basid = Basid
   structure Fctid = Fctid
   structure Strid = Strid
   structure Longstrid = Longstrid
   structure Longtycon = Longtycon
   structure Priority = Priority
   structure Sigid = Sigid
   structure Strid = Strid
   structure Symbol = Symbol
end

local
   open CoreML
in
   structure Con = Con
   structure Dec = Dec
   structure Exp = Exp
   structure Pat = Pat
   structure Tycon = Tycon
   structure Tyvar = Tyvar
   structure Var = Var
end

local
   open Tycon
in
   structure AdmitsEquality = AdmitsEquality
   structure Kind = Kind
   structure Symbol = Symbol
end

local
   open TypeEnv
in
   structure Scheme = Scheme
   structure Type = Type
end

structure Decs = Decs (structure CoreML = CoreML)

structure Tycon =
   struct
      open Tycon

      val admitsEquality = TypeEnv.tyconAdmitsEquality
   end

<<<<<<< HEAD
=======
structure Type =
   struct
      open Type

      fun bracket l = let open Layout in seq [str "[", l, str "]"] end

      fun explainDoesNotAdmitEquality (t: t): Layout.t =
         let
            open Layout
            val wild = (str "_", ({isChar = false}, Tycon.BindingStrength.unit))
            fun con (c, ts) =
               let
                  fun keep {showInside: bool} =
                     Tycon.layoutAppPretty
                     (c, Vector.map (ts, fn t =>
                                     if showInside
                                        then
                                           case t of
                                              NONE => wild
                                            | SOME t => t
                                     else wild))
                  datatype z = datatype AdmitsEquality.t
               in
                  case ! (Tycon.admitsEquality c) of
                     Always => NONE
                   | Never => SOME (bracket (#1 (keep {showInside = false})),
                                    ({isChar = false},
                                     Tycon.BindingStrength.unit))
                   | Sometimes =>
                        if Vector.exists (ts, Option.isSome)
                           then SOME (keep {showInside = true})
                        else NONE
               end
            fun record r =
               if SortedRecord.forall (r, Option.isNone)
                  then NONE
               else
                  SOME
                  (case SortedRecord.detupleOpt r of
                      NONE =>
                         let
                            val v = SortedRecord.toVector r
                            val ending =
                               if SortedRecord.exists (r, Option.isNone) then
                                  ", ...}"
                               else
                                  "}"
                         in
                            (seq
                             [str "{",
                              mayAlign
                              (separateRight
                               (Vector.foldr
                                (v, [], fn ((f, z), ac) =>
                                 case z of
                                    NONE => ac
                                  | SOME (z, _) =>
                                       seq [Field.layout f, str ": ", z] :: ac),
                                ",")),
                              str ending],
                             ({isChar = false}, Tycon.BindingStrength.unit))
                         end
                    | SOME v =>
                         Tycon.layoutAppPretty
                         (Tycon.tuple,
                          Vector.map (v, fn NONE => wild | SOME t => t)))
            val exp =
               hom (t, {con = con,
                        expandOpaque = false,
                        record = record,
                        replaceSynonyms = false,
                        var = fn _ => NONE})
         in
            case exp of
               NONE => str "???"
             | SOME (exp, _) => exp
         end
   end

>>>>>>> 8d18143e
structure Scheme =
   struct
      open Scheme

      fun explainDoesNotAdmitEquality (s: t): Layout.t =
         Type.explainDoesNotAdmitEquality (#instance (instantiate s))
   end

val insideFunctor = ref false

fun amInsideFunctor () = !insideFunctor

structure Scope =
   struct
      structure Unique = UniqueId ()
      datatype t = T of {isTop: bool,
                         unique: Unique.t}

      local
         fun make f (T r) = f r
      in
         val isTop = make #isTop
         val unique = make #unique
      end

      fun new {isTop: bool}: t =
         T {isTop = isTop,
            unique = Unique.new ()}

      fun equals (s, s') = Unique.equals (unique s, unique s')
   end

structure Uses:
   sig
      type 'a t

      val add: 'a t * 'a -> unit
      val all: 'a t -> 'a list
      val clear: 'a t -> unit
      val forceUsed: 'a t -> unit
      val hasUse: 'a t -> bool
      val isUsed: 'a t -> bool
      val new: unit -> 'a t
   end =
   struct
      datatype 'a t = T of {direct: 'a list ref,
                            forceUsed: bool ref}

      fun new () = T {direct = ref [],
                      forceUsed = ref false}

      fun add (T {direct, ...}, a) = List.push (direct, a)

      fun forceUsed (T {forceUsed = r, ...}) = r := true

      fun clear (T {direct, ...}) = direct := []

      fun all (T {direct, ...}) = !direct

      fun hasUse (T {direct, ...}): bool =
         not (List.isEmpty (!direct))

      fun isUsed (u as T {forceUsed, ...}): bool =
         !forceUsed orelse hasUse u
   end

structure Class =
   struct
      datatype t = Bas | Con | Exn | Fix | Fct | Sig | Str | Typ | Var

      val toString =
         fn Bas => "basis"
          | Con => "constructor"
          | Exn => "exception"
          | Fix => "fixity"
          | Fct => "functor"
          | Sig => "signature"
          | Str => "structure"
          | Typ => "type"
          | Var => "variable"
   end

structure Vid =
   struct
      datatype t =
         Con of Con.t
       | Exn of Con.t
       | Overload of Priority.t * (Var.t * Scheme.t option) vector
       | Var of Var.t

      val statusPretty =
         fn Con _ => "constructor"
          | Exn _ => "exception"
          | Overload _ => "overload"
          | Var _ => "variable"

      val bogus = Var Var.bogus

      fun layout vid =
         let
            open Layout
            val (name, l) =
               case vid of
                  Con c => ("Con", Con.layout c)
                | Exn c => ("Exn", Con.layout c)
                | Overload (p,xts) =>
                     (concat ["Overload (",
                              Layout.toString (Priority.layout p),
                              ")"],
                      Vector.layout (tuple2 (Var.layout,
                                             Option.layout Scheme.layout))
                      xts)
                | Var v => ("Var", Var.layout v)
         in
            paren (seq [str name, str " ", l])
         end

      val deVar =
         fn Var v => SOME v
          | _ => NONE

      val deCon =
         fn Con c => SOME c
          | Exn c => SOME c
          | _ => NONE

      val class =
         fn Con _ => Class.Con
          | Exn _ => Class.Exn
          | Overload _ => Class.Var
          | Var _ => Class.Var
   end

structure TypeStr =
   struct
      structure AdmitsEquality = AdmitsEquality
      structure Kind = Kind
      structure Tycon = Tycon

      structure Cons :
         sig
            type t
            val dest: t -> {con: Con.t,
                            name: Ast.Con.t,
                            scheme: Scheme.t,
                            uses: Ast.Vid.t Uses.t} vector
            val fromSortedVector: {con: Con.t,
                                   name: Ast.Con.t,
                                   scheme: Scheme.t,
                                   uses: Ast.Vid.t Uses.t} vector -> t
            val fromVector: {con: Con.t,
                             name: Ast.Con.t,
                             scheme: Scheme.t,
                             uses: Ast.Vid.t Uses.t} vector -> t
            val layout: t -> Layout.t
            val map: t * ({con: Con.t,
                           name: Ast.Con.t,
                           scheme: Scheme.t,
                           uses: Ast.Vid.t Uses.t}
                          -> {con: Con.t,
                              scheme: Scheme.t,
                              uses: Ast.Vid.t Uses.t}) -> t
         end =
         struct
            datatype t = T of {con: Con.t,
                               name: Ast.Con.t,
                               scheme: Scheme.t,
                               uses: Ast.Vid.t Uses.t} vector

            fun dest (T v) = v

            val fromSortedVector = T

            fun fromVector v =
               (fromSortedVector o QuickSort.sortVector)
               (v, fn ({name = name1, ...}, {name = name2, ...}) =>
                case Ast.Con.compare (name1, name2) of
                   LESS => true
                 | EQUAL => true
                 | GREATER => false)

            fun map (T v, f) =
               (T o Vector.map)
               (v, fn elt as {name, ...} =>
                let
                   val {con, scheme, uses} =
                      f elt
                in
                   {con = con,
                    name = name,
                    scheme = scheme,
                    uses = uses}
                end)

            fun layout (T v) =
               Vector.layout (fn {name, scheme, ...} =>
                              seq [Ast.Con.layout name,
                                   str ": ", Scheme.layout scheme])
               v
         end

      datatype node =
         Datatype of {cons: Cons.t,
                      tycon: Tycon.t}
       | Scheme of Scheme.t
       | Tycon of Tycon.t

      datatype t = T of {kind: Kind.t,
                         node: node}

      local
         fun make f (T r) = f r
      in
         val kind = make #kind
         val node = make #node
      end

      fun layout t =
         let
            open Layout
         in
            case node t of
               Datatype {tycon, cons} =>
                  seq [str "Datatype ",
                       record [("tycon", Tycon.layout tycon),
                               ("cons", Cons.layout cons)]]
             | Scheme s => Scheme.layout s
             | Tycon t => seq [str "Tycon ", Tycon.layout t]
         end

      fun admitsEquality (s: t): AdmitsEquality.t =
         case node s of
            Datatype {tycon = c, ...} => ! (Tycon.admitsEquality c)
          | Scheme s => if Scheme.admitsEquality s
                           then AdmitsEquality.Sometimes
                        else AdmitsEquality.Never
          | Tycon c =>  ! (Tycon.admitsEquality c)

      fun explainDoesNotAdmitEquality (s: t): Layout.t =
         case node s of
            Datatype {cons, ...} =>
               let
                  val extra = ref false
                  val cons =
                     Vector.toList
                     (Vector.keepAllMap
                      (Cons.dest cons, fn {name, scheme, ...} =>
                       case (Type.deArrowOpt
                             (#instance (Scheme.instantiate scheme))) of
                          NONE => (extra := true; NONE)
                        | SOME (arg, _) =>
                             if Type.admitsEquality arg
                                then (extra := true; NONE)
                                else SOME (seq [Ast.Con.layout name, str " of ",
                                                Type.explainDoesNotAdmitEquality arg])))
                  val cons =
                     if !extra
                        then List.snoc (cons, str "...")
                        else cons
               in
                  Layout.alignPrefix (cons, "| ")
               end
          | Scheme s => Scheme.explainDoesNotAdmitEquality s
          | Tycon c => bracket (Tycon.layout c)

      fun abs t =
         case node t of
            Datatype {tycon, ...} => T {kind = kind t,
                                        node = Tycon tycon}
          | _ => t

      fun apply (t: t, tys: Type.t vector): Type.t =
         case node t of
            Datatype {tycon, ...} => Type.con (tycon, tys)
          | Scheme s => Scheme.apply (s, tys)
          | Tycon t => Type.con (t, tys)

      fun data (tycon, kind, cons) =
         T {kind = kind,
            node = Datatype {tycon = tycon, cons = cons}}

      fun def (s: Scheme.t, k: Kind.t) =
         let
            val (tyvars, ty) = Scheme.dest s
         in
            T {kind = k,
               node = (case Type.deEta (ty, tyvars) of
                          NONE => Scheme s
                        | SOME c => Tycon c)}
         end

      fun toTyconOpt s =
         case node s of
            Datatype {tycon, ...} => SOME tycon
          | Scheme _ => NONE
          | Tycon c => SOME c

      fun tycon (c, kind) = T {kind = kind,
                               node = Tycon c}
   end

local
   open TypeStr
in
   structure Cons = Cons
end

structure Interface = Interface (structure Ast = Ast
                                 structure EnvTypeStr = TypeStr)

local
   open Interface
in
   structure FlexibleTycon = FlexibleTycon
   structure Status = Status
   structure TyconMap = TyconMap
end

structure Interface =
   struct
      structure Econs = Cons
      structure Escheme = Scheme
      structure Etype = Type
      structure EtypeStr = TypeStr
      open Interface

      fun flexibleTyconToEnv (c: FlexibleTycon.t): EtypeStr.t =
         let
            datatype z = datatype FlexibleTycon.realization
         in
            case FlexibleTycon.realization c of
               ETypeStr s => s
             | TypeStr s => typeStrToEnv s
         end
      and tyconToEnv (t: Tycon.t): EtypeStr.t =
         let
            open Tycon
         in
            case t of
               Flexible c => flexibleTyconToEnv c
             | Rigid (c, k) => EtypeStr.tycon (c, k)
         end
      and typeToEnv (t: Type.t): Etype.t =
         Type.hom (t, {con = fn (c, ts) => EtypeStr.apply (tyconToEnv c, ts),
                         record = Etype.record,
                         var = Etype.var})
      and schemeToEnv (Scheme.T {ty, tyvars}): Escheme.t =
         Escheme.make {canGeneralize = true,
                       ty = typeToEnv ty,
                       tyvars = tyvars}
      and consToEnv cons: Econs.t =
         (Econs.fromSortedVector o Vector.map)
         (Cons.dest cons, fn {name, scheme} =>
          {con = Con.newNoname (),
           name = name,
           scheme = schemeToEnv scheme,
           uses = Uses.new ()})
      and typeStrToEnv (s: TypeStr.t): EtypeStr.t =
         let
            val k = TypeStr.kind s
            datatype z = datatype TypeStr.node
         in
            case TypeStr.node s of
               Datatype {cons, tycon} =>
                  let
                     fun data c =
                        EtypeStr.data (c, k, consToEnv cons)
                  in
                     case tycon of
                        Tycon.Flexible c =>
                           let
                              val typeStr = flexibleTyconToEnv c
                           in
                              case EtypeStr.node typeStr of
                                 EtypeStr.Datatype {tycon, ...} => data tycon
                               | EtypeStr.Tycon c => data c
                               | _ =>
                                    Error.bug
                                    (Layout.toString
                                     (seq [str "ElaborateEnv.Interface.typeStrToEnv",
                                           str "datatype ",
                                           TypeStr.layout s,
                                           str " realized with scheme ",
                                           EtypeStr.layout typeStr]))
                           end
                      | Tycon.Rigid (c, _) => data c
                  end
             | Scheme s =>
                  EtypeStr.def (schemeToEnv s, k)
             | Tycon c =>
                  EtypeStr.abs (tyconToEnv c)
         end

      structure Tycon =
         struct
            open Tycon

            val fromEnv = Rigid
         end

      structure Type =
         struct
            open Type

            fun fromEnv (t: Etype.t): t =
               let
                  fun con (c, ts) =
                     Type.con (Tycon.fromEnv (c, Kind.Arity (Vector.length ts)),
                               ts)
               in
                  Etype.hom (t, {con = con,
                                 expandOpaque = false,
                                 record = record,
                                 replaceSynonyms = false,
                                 var = var})
               end
         end

      structure Scheme =
         struct
            open Scheme

            val toEnv = schemeToEnv

            fun fromEnv (s: Escheme.t): t =
               let
                  val (tyvars, ty) = Escheme.dest s
               in
                  Scheme.T {ty = Type.fromEnv ty,
                            tyvars = tyvars}
               end
         end

      structure Cons =
         struct
            open Cons

            fun fromEnv (cons): t =
               (fromSortedVector o Vector.map)
               (Econs.dest cons, fn {name, scheme, ...} =>
                {name = name,
                 scheme = Scheme.fromEnv scheme})
         end

      structure TypeStr =
         struct
            open TypeStr

            val toEnv = typeStrToEnv

            fun fromEnv (s: EtypeStr.t) =
               let
                  val kind = EtypeStr.kind s
               in
                  case EtypeStr.node s of
                     EtypeStr.Datatype {cons, tycon} =>
                        data (Tycon.fromEnv (tycon, kind),
                              kind,
                              Cons.fromEnv cons)
                   | EtypeStr.Scheme s => def (Scheme.fromEnv s, kind)
                   | EtypeStr.Tycon c =>
                        tycon (Tycon.fromEnv (c, kind), kind)
               end
         end
   end

structure Status =
   struct
      open Status

      val pretty: t -> string =
         fn Con => "constructor"
          | Exn => "exception"
          | Var => "variable"
   end

structure Time:>
   sig
      type t

      val >= : t * t -> bool
      val next: unit -> t
   end =
   struct
      type t = int

      val layout = Int.layout

      val op >= : t * t -> bool = op >=

      val c = Counter.new 0

      fun next () = Counter.next c

      val next = 
         Trace.trace 
         ("ElaborateEnv.Time.next", Unit.layout, layout) 
         next
   end

structure Info =
   struct
      (* The array is sorted by domain element. *)
      datatype ('a, 'b) t = T of {domain: 'a,
                                  range: 'b,
                                  time: Time.t,
                                  uses: 'a Uses.t} array

      fun layout (layoutDomain, layoutRange) (T a) =
         Array.layout (fn {domain, range, ...} =>
                       Layout.tuple [layoutDomain domain, layoutRange range])
         a

      fun foreach (T a, f) =
         Array.foreach (a, fn {domain, range, ...} => f (domain, range))

      fun peek (T a, domain: 'a, toSymbol: 'a -> Symbol.t) =
         Option.map
         (BinarySearch.search (a, fn {domain = d, ...} =>
                               Symbol.compare (toSymbol domain, toSymbol d)),
          fn i =>
          let
             val v as {uses, ...} =  Array.sub (a, i)
             val _ = Uses.add (uses, domain)
          in
             v
          end)

      val map: ('a, 'b) t * ('b -> 'b) -> ('a, 'b) t =
         fn (T a, f) =>
         T (Array.map (a, fn {domain, range, time, uses} =>
                       {domain = domain,
                        range = f range,
                        time = time,
                        uses = uses}))

      val map2: ('a, 'b) t * ('a, 'b) t * ('b * 'b -> 'b) -> ('a, 'b) t =
         fn (T a, T a', f) =>
         T (Array.map2
            (a, a', fn ({domain, range = r, time, uses}, {range = r', ...}) =>
             {domain = domain,
              range = f (r, r'),
              time = time,
              uses = uses}))
   end

val allTycons: Tycon.t list ref = ref (List.map (Tycon.prims, #tycon))
val newTycons: (Tycon.t * Kind.t * Region.t) list ref = ref []

val newTycon: string * Kind.t * AdmitsEquality.t * Region.t -> Tycon.t =
   fn (s, k, a, r) =>
   let
      val c = Tycon.fromString s
      val _ = TypeEnv.initAdmitsEquality (c, a)
      val _ = TypeEnv.tyconRegion c := SOME r
      val _ = List.push (allTycons, c)
      val _ = List.push (newTycons, (c, k, r))
   in
      c
   end

fun foreach2Sorted (abs: ('a * 'b) array,
                    info: ('a, 'c) Info.t,
                    equals: ('a * 'a -> bool),
                    f: ('a * 'b * (int * 'c) option -> unit)): unit =
   let
      val Info.T acs = info
      val _ =
         Array.fold
         (abs, 0, fn ((a, b), i) =>
          let
             fun find j =
                if j = Array.length acs
                   then (i, NONE)
                else
                   let
                      val {domain = a', range = c, ...} = Array.sub (acs, j)
                   in
                      if equals (a, a')
                         then (j + 1, SOME (j, c))
                      else find (j + 1)
                   end
             val (i, co) = find i
             val () = f (a, b, co)
          in
             i
          end)
   in
      ()
   end

(* ------------------------------------------------- *)
(*                     Structure                     *)
(* ------------------------------------------------- *)

structure Structure =
   struct
      datatype t = T of {interface: Interface.t option,
                         plist: PropertyList.t,
                         strs: (Ast.Strid.t, t) Info.t,
                         types: (Ast.Tycon.t, TypeStr.t) Info.t,
                         vals: (Ast.Vid.t, Vid.t * Scheme.t option) Info.t}

      local
         fun make f (T r) = f r
      in
         val interface = make #interface
         val plist = make #plist
      end

      fun eq (s: t, s': t): bool = PropertyList.equals (plist s, plist s')

      local
         fun make (field, toSymbol) (T fields, domain) =
            Info.peek (field fields, domain, toSymbol)
      in
         val peekStrid' = make (#strs, Ast.Strid.toSymbol)
         val peekVid' = make (#vals, Ast.Vid.toSymbol)
         val peekTycon' = make (#types, Ast.Tycon.toSymbol)
      end

      fun peekStrid z = Option.map (peekStrid' z, #range)
      fun peekTycon z = Option.map (peekTycon' z, #range)
      fun peekVid z = Option.map (peekVid' z, #range)

      local
         fun make (from, de) (S, x) =
            case peekVid (S, from x) of
               NONE => NONE
             | SOME (vid, s) => Option.map (de vid, fn z => (z, s))
      in
         val peekCon = make (Ast.Vid.fromCon, Vid.deCon)
         val peekVar = make (Ast.Vid.fromVar, Vid.deVar)
      end

      fun layout (T {strs, vals, types, ...}) =
         Layout.record
         [("types", Info.layout (Ast.Tycon.layout, TypeStr.layout) types),
          ("vals", (Info.layout (Ast.Vid.layout,
                                 Layout.tuple2 (Vid.layout,
                                                Option.layout Scheme.layout))
                    vals)),
          ("strs", Info.layout (Strid.layout, layout) strs)]

      local
         datatype handleUses = Clear | Force
         fun make handleUses =
            let
               fun loop (T f) =
                  let
                     fun doit (sel, forceRange) =
                        let
                           val Info.T a = sel f
                        in
                           Array.foreach
                           (a, fn {range, uses, ...} =>
                            let
                               val _ =
                                  case handleUses of
                                     Clear => Uses.clear uses
                                   | Force => Uses.forceUsed uses
                               val _ = forceRange range
                            in
                               ()
                            end)
                        end
                     val _ = doit (#strs, loop)
                     val _ = doit (#types, ignore)
                     val _ = doit (#vals, ignore)
                  in
                     ()
                  end
            in
               loop
            end
      in
         val forceUsed = make Force
      end

      fun realize (S: t, tm: 'a TyconMap.t,
                   f: (Ast.Tycon.t
                       * 'a
                       * TypeStr.t option
                       * {nest: Strid.t list}) -> unit): unit =
         let
            fun allNone (TyconMap.T {strs, types}, nest) =
               (Array.foreach (strs, fn (name, tm) => allNone (tm, name :: nest))
                ; Array.foreach (types, fn (name, flex) =>
                                 f (name, flex, NONE, {nest = nest})))
            fun loop (TyconMap.T {strs, types},
                      T {strs = strs', types = types', ...},
                      nest: Strid.t list) =
               let
                  val () =
                     foreach2Sorted
                     (strs, strs', Ast.Strid.equals,
                      fn (name, tm, S) =>
                      case S of
                         NONE => allNone (tm, name :: nest)
                       | SOME (_, S) => loop (tm, S, name :: nest))
                  val () =
                     foreach2Sorted
                     (types, types', Ast.Tycon.equals,
                      fn (name, flex, opt) =>
                      f (name, flex, Option.map (opt, #2), {nest = nest}))
               in
                   ()
               end
         in
            loop (tm, S, [])
         end

      local
         open Layout
      in
         fun layouts ({showUsed: bool},
                      interfaceSigid: Interface.t -> Sigid.t option) =
            let
               fun layoutTypeSpec (n, s) =
                  layoutTypeSpec' (Ast.Tycon.layout n, s, {isWhere = false})
               and layoutTypeSpec' (name: Layout.t, s, {isWhere: bool}) =
                  let
                     val {destroy, lay} = 
                        Type.makeLayoutPretty {expandOpaque = false, localTyvarNames = true}
                     val lay = #1 o lay
                     val tyvars =
                        case TypeStr.kind s of
                           Kind.Arity n =>
                              Vector.tabulate
                              (n, fn _ =>
                               Type.var (Tyvar.newNoname {equality = false}))
                         | Kind.Nary => Vector.new0 ()
                     val args =
                        case Vector.length tyvars of
                           0 => empty
                         | 1 => seq [lay (Vector.sub (tyvars, 0)), str " "]
                         | _ =>
                              seq
                              [paren (seq (separateRight
                                           (Vector.toList (Vector.map (tyvars, lay)),
                                            ", "))),
                               str " "]
                     val t =
                        if isWhere then
                           "type"
                        else
                           (case TypeStr.node s of
                               TypeStr.Datatype _ => "datatype"
                             | _ =>
                                  let
                                     datatype z = datatype AdmitsEquality.t
                                  in
                                     case TypeStr.admitsEquality s of
                                        Always => "eqtype"
                                      | Never => "type"
                                      | Sometimes => "eqtype"   
                                  end)
                     val def = seq [str t, str " ", args, name, str " = "]
                     val res = 
                        case TypeStr.node s of
                           TypeStr.Datatype {cons, tycon} =>
                              if isWhere
                                 then seq [def, lay (Type.con (tycon, tyvars))]
                              else
                                 let
                                    val cons =
                                       Vector.toListMap
                                       (Cons.dest cons, fn {name, scheme, ...} =>
                                        seq [Ast.Con.layout name,
                                             case (Type.deArrowOpt
                                                   (Scheme.apply (scheme, tyvars))) of
                                                NONE => empty
                                              | SOME (t, _) => seq [str " of ", lay t]])
                                 in
                                    seq [def, alignPrefix (cons, "| ")]
                                 end
                         | TypeStr.Scheme s =>
                              seq [def, lay (Scheme.apply (s, tyvars))]
                         | TypeStr.Tycon c =>
                              seq [def, lay (Type.con (c, tyvars))]
                     val _ = destroy ()
                  in
                     res
                  end
               fun layoutValSpec (d: Ast.Vid.t, (vid, scheme))= 
                  let
                     fun simple s =
                        seq [str s, str " ", Ast.Vid.layout d,
                             if Ast.Vid.isSymbolic d then str " : " else str ": ",
                             case scheme of
                                NONE => str "???"
                              | SOME s => Scheme.layoutPretty s]
                     datatype z = datatype Vid.t
                  in
                     case vid of
                        Con _ => NONE
                      | Exn c =>
                           SOME
                           (seq [str "exception ", Con.layout c,
                                 case scheme of
                                    NONE => str " of ???"
                                  | SOME s => 
                                       case Type.deArrowOpt (Scheme.ty s) of
                                          NONE => empty
                                        | SOME (t, _) =>
                                             seq [str " of ", Type.layoutPretty t]])
                      | Overload  _ => SOME (simple "val")
                      | Var _ => SOME (simple "val")
                  end
               fun layoutStrSpec (d: Strid.t, r) =
                  let
                     val (l, {messy}) = layoutAbbrev r
                     val bind = seq [str "structure ", Strid.layout d, str ":"]
                  in
                     if messy
                        then align [bind, indent (l, 3)]
                     else seq [bind, str " ", l]
                  end
               and layoutStr (T {strs, vals, types, ...}) =
                  let
                     fun doit (Info.T a, layout) =
                        align (Array.foldr
                               (a, [], fn ({domain, range, uses, ...}, ac) =>
                                if showUsed andalso not (Uses.hasUse uses)
                                   then ac
                                else
                                   case layout (domain, range) of
                                      NONE => ac
                                    | SOME l => l :: ac))
                  in
                     align
                     [str "sig",
                      indent (align [doit (types, SOME o layoutTypeSpec),
                                     doit (vals, layoutValSpec),
                                     doit (strs, SOME o layoutStrSpec)],
                              3),
                      str "end"]
                  end
               and layoutAbbrev (S as T {interface, ...}) =
                  case if showUsed
                          then NONE
                       else (case interface of
                                NONE => NONE
                              | SOME I =>
                                   let
                                      val I = Interface.original I
                                   in
                                      Option.map (interfaceSigid I, fn s =>
                                                  (s, I))
                                   end) of
                          NONE => (layoutStr S, {messy = true})
                        | SOME (s, I) =>
                             let
                                val wheres = ref []
                                val () =
                                   realize
                                   (S, Interface.flexibleTycons I,
                                    fn (name, _, typeStr, {nest}) =>
                                    case typeStr of
                                       NONE => Error.bug "ElaborateEnv.Structure.layoutAbbrev: missing typeStr"
                                     | SOME typeStr =>
                                          List.push
                                          (wheres,
                                           seq [str "where ",
                                                layoutTypeSpec'
                                                (Ast.Longtycon.layout
                                                 (Ast.Longtycon.long (rev nest,
                                                                      name)),
                                                 typeStr,
                                                 {isWhere = true})]))
                             in
                                (align (Sigid.layout s :: (rev (!wheres))),
                                 {messy = false})
                             end
            in
               {layoutAbbrev = layoutAbbrev,
                layoutStr = layoutStr,
                strSpec = layoutStrSpec,
                typeSpec = layoutTypeSpec,
                valSpec = layoutValSpec}
            end
      end

      fun layoutPretty S =
         #layoutStr (layouts ({showUsed = false}, fn _ => NONE)) S

      datatype 'a peekResult =
         Found of 'a
        | UndefinedStructure of Strid.t list

      fun peekStrids (S, strids) =
         let
            fun loop (S, strids, ac) =
               case strids of
                  [] => Found S
                | strid :: strids =>
                     case peekStrid (S, strid) of
                        NONE => UndefinedStructure (rev (strid :: ac))
                      | SOME S => loop (S, strids, strid :: ac)
         in
            loop (S, strids, [])
         end

      val ffi: t option ref = ref NONE
   end

(* ------------------------------------------------- *)
(*                     FunctorClosure                *)
(* ------------------------------------------------- *)

structure FunctorClosure =
   struct
      datatype t =
         T of {apply: Structure.t * string list -> Decs.t * Structure.t option,
               arg: Strid.t,
               argInt: Interface.t,
               formal: Structure.t,
               result: Structure.t option}

      local
         fun make f (T r) = f r
      in
         val argInterface = make #argInt
         val result = make #result
      end

      fun layout _ = Layout.str "<functor closure>"

      fun apply (T {apply, ...}, S, nest) = apply (S, nest)

      val apply =
         Trace.trace3 ("ElaborateEnv.FunctorClosure.apply",
                       layout,
                       Structure.layout,
                       List.layout String.layout,
                       (Option.layout Structure.layout) o #2)
         apply
   end

(* ------------------------------------------------- *)
(*                     Basis                         *)
(* ------------------------------------------------- *)

structure Basis =
   struct
      datatype t = T of {plist: PropertyList.t,
                         bass: (Ast.Basid.t, t) Info.t, 
                         fcts: (Ast.Fctid.t, FunctorClosure.t) Info.t,
                         fixs: (Ast.Vid.t, Ast.Fixity.t) Info.t,
                         sigs: (Ast.Sigid.t, Interface.t) Info.t,
                         strs: (Ast.Strid.t, Structure.t) Info.t,
                         types: (Ast.Tycon.t, TypeStr.t) Info.t,
                         vals: (Ast.Vid.t, Vid.t * Scheme.t option) Info.t}

      fun layout (T {bass, fcts, sigs, strs, types, vals, ...}) =
         Layout.record
         [("bass", Info.layout (Ast.Basid.layout, layout) bass),
          ("fcts", Info.layout (Ast.Fctid.layout, FunctorClosure.layout) fcts),
          ("sigs", Info.layout (Ast.Sigid.layout, Interface.layout) sigs),
          ("strs", Info.layout (Ast.Strid.layout, Structure.layout) strs),
          ("types", Info.layout (Ast.Tycon.layout, TypeStr.layout) types),
          ("vals", (Info.layout (Ast.Vid.layout,
                                 Layout.tuple2 (Vid.layout,
                                                Option.layout Scheme.layout))
                    vals))]
   end

(* ------------------------------------------------- *)
(*                     NameSpace                     *)
(* ------------------------------------------------- *)

structure Values =
   struct
      type ('a, 'b) value = {domain: 'a,
                             range: 'b,
                             scope: Scope.t,
                             time: Time.t,
                             uses: 'a Uses.t}
      (* The domains of all elements in a values list have the same symbol. *)
      datatype ('a, 'b) t = T of ('a, 'b) value list ref

      fun new (): ('a, 'b) t = T (ref [])

      fun ! (T r) = Ref.! r

      fun pop (T r) = List.pop r
   end

structure NameSpace =
   struct
      datatype ('a, 'b) t =
         T of {class: 'b -> Class.t,
               current: ('a, 'b) Values.t list ref,
               defUses: {class: Class.t,
                         def: 'a,
                         range: 'b list,
                         uses: 'a Uses.t} list ref,
               lookup: 'a -> ('a, 'b) Values.t,
               region: 'a -> Region.t,
               toSymbol: 'a -> Symbol.t}

      fun values (T {lookup, ...}, a) = lookup a

      fun new {class, lookup, region, toSymbol} =
         T {class = class,
            current = ref [],
            defUses = ref [],
            lookup = lookup,
            region = region,
            toSymbol = toSymbol}

      fun newUses (T {defUses, ...}, class, def, range) =
         let
            val u = Uses.new ()
            val _ =
               if !Control.keepDefUse then
                  List.push (defUses, {class = class,
                                       def = def,
                                       range = range,
                                       uses = u})
               else
                  ()
         in
            u
         end

      fun ('a, 'b) peek (ns, a: 'a, {markUse: 'b -> bool})
         : 'b option =
         case Values.! (values (ns, a)) of
            [] => NONE
          | {range, uses, ...} :: _ => 
               (if markUse range then Uses.add (uses, a) else ()
                ; SOME range)

      fun collect (T {current, toSymbol, ...}: ('a, 'b) t)
         : unit -> ('a, 'b) Info.t =
         let
            val old = !current
            val _ = current := []
         in
            fn () =>
            let
               val elts =
                  List.revMap (!current, fn values =>
                               let
                                  val {domain, range, time, uses, ...} =
                                     Values.pop values
                               in
                                  {domain = domain,
                                   range = range,
                                   time = time,
                                   uses = uses}
                               end)
               val _ = current := old
               val a = Array.fromList elts
               val () =
                  QuickSort.sortArray
                  (a, fn ({domain = d, ...}, {domain = d', ...}) =>
                   Symbol.<= (toSymbol d, toSymbol d'))
            in
               Info.T a
            end
         end
   end

(*---------------------------------------------------*)
(*                 Main Env Datatype                 *)
(*---------------------------------------------------*)

structure All =
   struct
      datatype t =
         Bas of (Basid.t, Basis.t) Values.t
       | Fct of (Fctid.t, FunctorClosure.t) Values.t
       | Fix of (Ast.Vid.t, Ast.Fixity.t) Values.t
       | Sig of (Sigid.t, Interface.t) Values.t
       | Str of (Strid.t, Structure.t) Values.t
       | Tyc of (Ast.Tycon.t, TypeStr.t) Values.t
       | Val of (Ast.Vid.t, Vid.t * Scheme.t option) Values.t

      val basOpt = fn Bas z => SOME z | _ => NONE
      val fctOpt = fn Fct z => SOME z | _ => NONE
      val fixOpt = fn Fix z => SOME z | _ => NONE
      val sigOpt = fn Sig z => SOME z | _ => NONE
      val strOpt = fn Str z => SOME z | _ => NONE
      val tycOpt = fn Tyc z => SOME z | _ => NONE
      val valOpt = fn Val z => SOME z | _ => NONE
   end

datatype t =
   T of {currentScope: Scope.t ref,
         bass: (Ast.Basid.t, Basis.t) NameSpace.t, 
         fcts: (Ast.Fctid.t, FunctorClosure.t) NameSpace.t,
         fixs: (Ast.Vid.t, Ast.Fixity.t) NameSpace.t,
         interface: {strs: (Ast.Strid.t, Interface.t) NameSpace.t,
                     types: (Ast.Tycon.t, Interface.TypeStr.t) NameSpace.t,
                     vals: (Ast.Vid.t, Interface.Status.t * Interface.Scheme.t) NameSpace.t},
         lookup: Symbol.t -> All.t list ref,
         maybeAddTop: Symbol.t -> unit,
         sigs: (Ast.Sigid.t, Interface.t) NameSpace.t,
         strs: (Ast.Strid.t, Structure.t) NameSpace.t,
         (* topSymbols is a list of all symbols that are defined at
          * the top level (in any namespace).
          *)
         topSymbols: Symbol.t list ref,
         types: (Ast.Tycon.t, TypeStr.t) NameSpace.t,
         vals: (Ast.Vid.t, Vid.t * Scheme.t option) NameSpace.t}

fun sizeMessage (E: t): Layout.t =
   let
      val size = MLton.size
      open Layout
   in
      record [("total", Int.layout (size E))]
   end
(* quell unused warning *)
val _ = sizeMessage

fun empty () =
   let
      val {get = lookupAll: Symbol.t -> All.t list ref, ...} = 
         Property.get (Symbol.plist, Property.initFun (fn _ => ref []))
      val topSymbols = ref []
      val {get = maybeAddTop: Symbol.t -> unit, ...} =
         Property.get (Symbol.plist,
                       Property.initFun (fn s => List.push (topSymbols, s)))
      fun ('a, 'b) make (class: 'b -> Class.t,
                         region: 'a -> Region.t,
                         toSymbol: 'a -> Symbol.t,
                         extract: All.t -> ('a, 'b) Values.t option,
                         make: ('a, 'b) Values.t -> All.t)
         : ('a, 'b) NameSpace.t  =
         let
            fun lookup (a: 'a): ('a, 'b) Values.t =
               let
                  val r = lookupAll (toSymbol a)
               in
                  case List.peekMap (!r, extract) of
                     NONE =>
                        let
                           val v = Values.new ()
                           val _ = List.push (r, make v)
                        in
                           v
                        end
                   | SOME v => v
               end
         in
            NameSpace.new {class = class,
                           lookup = lookup,
                           region = region,
                           toSymbol = toSymbol}
         end
      val bass = make (fn _ => Class.Bas, Basid.region, Basid.toSymbol,
                       All.basOpt, All.Bas)
      val fcts = make (fn _ => Class.Fct, Fctid.region, Fctid.toSymbol,
                       All.fctOpt, All.Fct)
      val fixs = make (fn _ => Class.Fix, Ast.Vid.region, Ast.Vid.toSymbol,
                       All.fixOpt, All.Fix)
      val sigs = make (fn _ => Class.Sig, Sigid.region, Sigid.toSymbol,
                       All.sigOpt, All.Sig)
      val strs = make (fn _ => Class.Str, Strid.region, Strid.toSymbol,
                       All.strOpt, All.Str)
      val types = make (fn _ => Class.Typ, Ast.Tycon.region, Ast.Tycon.toSymbol,
                        All.tycOpt, All.Tyc)
      val vals = make (Vid.class o #1, Ast.Vid.region, Ast.Vid.toSymbol,
                       All.valOpt, All.Val)
      local
         val {get =
              lookupAll: (Symbol.t
                          -> {strs: (Strid.t, Interface.t) Values.t,
                              types: (Ast.Tycon.t, Interface.TypeStr.t) Values.t,
                              vals: (Ast.Vid.t, Status.t * Interface.Scheme.t) Values.t}),
              ...} =
            Property.get (Symbol.plist,
                          Property.initFun
                          (fn _ => {strs = Values.new (),
                                    types = Values.new (),
                                    vals = Values.new ()}))
         fun make (sel, class, region, toSymbol: 'a -> Symbol.t)
            : ('a, 'b) NameSpace.t =
            NameSpace.new {class = fn _ => class,
                           lookup = sel o lookupAll o toSymbol,
                           region = region,
                           toSymbol = toSymbol}
      in
         val interface =
            {strs = make (#strs, Class.Str, Strid.region, Strid.toSymbol),
             types = make (#types, Class.Typ, Ast.Tycon.region,
                           Ast.Tycon.toSymbol),
             vals = make (#vals, Class.Var, Ast.Vid.region, Ast.Vid.toSymbol)}
      end
   in
      T {currentScope = ref (Scope.new {isTop = true}),
         bass = bass,
         fcts = fcts,
         fixs = fixs,
         interface = interface,
         lookup = lookupAll,
         maybeAddTop = maybeAddTop,
         sigs = sigs,
         strs = strs,
         topSymbols = topSymbols,
         types = types,
         vals = vals}
   end

local
   fun foreach (T {lookup, ...}, s, {bass, fcts, fixs, sigs, strs, types, vals}) =
      List.foreach
      (! (lookup s), fn a =>
       let
          datatype z = datatype All.t
       in
          case a of
             Bas vs => bass vs
           | Fct vs => fcts vs
           | Fix vs => fixs vs
           | Sig vs => sigs vs
           | Str vs => strs vs
           | Tyc vs => types vs
           | Val vs => vals vs
       end)
in
   fun foreachDefinedSymbol (E, z) =
      Symbol.foreach (fn s => foreach (E, s, z))

   fun foreachTopLevelSymbol (E as T {topSymbols, ...}, z) =
      List.foreach (!topSymbols, fn s => foreach (E, s, z))
end

fun collect (E,
             keep: {hasUse: bool, scope: Scope.t} -> bool,
             le: {domain: Symbol.t, time: Time.t}
                 * {domain: Symbol.t, time: Time.t} -> bool) =
   let
      val bass = ref []
      val fcts = ref []
      val sigs = ref []
      val strs = ref []
      val types = ref []
      val vals = ref []
      fun doit ac vs =
         case Values.! vs of
            [] => ()
          | (z as {scope, uses, ...}) :: _ =>
               if keep {hasUse = Uses.hasUse uses, scope = scope}
                  then List.push (ac, z)
               else ()
      val _ =
         foreachDefinedSymbol (E, {bass = doit bass,
                                   fcts = doit fcts,
                                   fixs = fn _ => (),
                                   sigs = doit sigs,
                                   strs = doit strs,
                                   types = doit types,
                                   vals = doit vals})
      fun ('a, 'b) finish (r, toSymbol: 'a -> Symbol.t) =
         let
            val a = Array.fromList (!r)
            val () =
               QuickSort.sortArray
               (a, fn ({domain = d, time = t, ...}: ('a, 'b) Values.value,
                       {domain = d', time = t',...}: ('a, 'b) Values.value) =>
                le ({domain = toSymbol d, time = t},
                    {domain = toSymbol d', time = t'}))
         in
            a
         end
   in
      {bass = finish (bass, Basid.toSymbol),
       fcts = finish (fcts, Fctid.toSymbol),
       sigs = finish (sigs, Sigid.toSymbol),
       strs = finish (strs, Strid.toSymbol),
       types = finish (types, Ast.Tycon.toSymbol),
       vals = finish (vals, Ast.Vid.toSymbol)}
   end

fun setTyconNames (E as T {currentScope, ...}): unit =
   let
      val {get = shortest: Tycon.t -> int option ref, ...} =
         Property.get (Tycon.plist, Property.initFun (fn _ => ref NONE))
      fun doType (typeStr: TypeStr.t,
                  name: Ast.Tycon.t,
                  length: int,
                  strids: Strid.t list): unit =
         case TypeStr.toTyconOpt typeStr of
            NONE => ()
          | SOME c => 
               let
                  val r = shortest c
               in
                  if isSome (!r) andalso length >= valOf (!r)
                     then ()
                  else
                     let
                        val _ = r := SOME length
                        val name =
                           Pretty.longid (List.map (strids, Strid.layout),
                                          Ast.Tycon.layout name)
                     in
                        Tycon.setPrintName (c, Layout.toString name)
                     end
               end
      val {get = strShortest: Structure.t -> int option ref, ...} =
         Property.get (Structure.plist,
                       Property.initFun (fn _ => ref NONE))
      fun loopStr (s as Structure.T {strs, types, ...},
                   length: int,
                   strids: Strid.t list)
         : unit =
         let
            val r = strShortest s
         in
            if isSome (!r) andalso length >= valOf (!r)
               then ()
            else
               (r := SOME length
                ; Info.foreach (types, fn (name, typeStr) =>
                                doType (typeStr, name, length, strids))
                ; Info.foreach (strs, fn (strid, str) =>
                                loopStr (str, 1 + length, strids @ [strid])))
         end
      (* Sort the declarations in decreasing order of definition time so that
       * later declarations will be processed first, and hence will take
       * precedence.
       *)
      val {strs, types, ...} =
         collect (E, fn _ => true,
                  fn ({time = t, ...}, {time = t', ...}) => Time.>= (t, t'))
      val _ = Array.foreach (types, fn {domain = name, range = typeStr, ...} =>
                             doType (typeStr, name, 0, []))
      val _ = Array.foreach (strs, fn {domain = strid, range = str, ...} =>
                             loopStr (str, 1, [strid]))
      val _ =
         if Scope.isTop (!currentScope)
            then ()
         else
            List.foreach
            (!allTycons, fn c =>
             if isSome (! (shortest c))
                then ()
             else
                Tycon.setPrintName (c, concat ["?.", Tycon.originalName c]))
   in
      ()
   end

fun dummyStructure (I: Interface.t, {prefix: string})
   : Structure.t * (Structure.t * (Tycon.t * TypeStr.t -> unit) -> unit) =
   let
      val time = Time.next ()
      val I = Interface.copy I
      fun realize (TyconMap.T {strs, types}, nest) =
         let
            val strs =
               Array.map (strs, fn (name, tm) =>
                          (name, realize (tm, name :: nest)))
            val types =
               Array.map
               (types, fn (tycon, flex) =>
                let
                   val {admitsEquality = a, kind = k, ...} =
                      FlexibleTycon.dest flex
                   val name =
                      concat (prefix
                              :: (List.fold (nest, [Ast.Tycon.toString tycon],
                                             fn (s, ss) =>
                                             Strid.toString s :: "." :: ss)))
                   val c = newTycon (name, k, a, Ast.Tycon.region tycon)
                   val () =
                      FlexibleTycon.realize (flex, TypeStr.tycon (c, k))
                in
                   (tycon, c)
                end)
         in
            TyconMap.T {strs = strs, types = types}
         end
      val flexible = realize (Interface.flexibleTycons I, [])
      val {get, ...} =
         Property.get
         (Interface.plist,
          Property.initRec
          (fn (I, get) =>
           let
              val {strs, types, vals} = Interface.dest I
              val strs =
                 Array.map (strs, fn (name, I) =>
                            {domain = name,
                             range = get I,
                             time = time,
                             uses = Uses.new ()})
              val types =
                 Array.map (types, fn (name, s) =>
                            {domain = name,
                             range = Interface.TypeStr.toEnv s,
                             time = time,
                             uses = Uses.new ()})
              val vals =
                 Array.map
                 (vals, fn (name, (status, scheme)) =>
                  let
                     val con = CoreML.Con.newString o Ast.Vid.toString
                     val var = CoreML.Var.newString o Ast.Vid.toString
                     val vid =
                        case status of
                           Status.Con => Vid.Con (con name)
                         | Status.Exn => Vid.Exn (con name)
                         | Status.Var => Vid.Var (var name)
                  in
                     {domain = name,
                      range = (vid, SOME (Interface.Scheme.toEnv scheme)),
                      time = time,
                      uses = Uses.new ()}
                  end)
           in
              Structure.T {interface = SOME I,
                           plist = PropertyList.new (),
                           strs = Info.T strs,
                           types = Info.T types,
                           vals = Info.T vals}
           end))
      val S = get I
      fun instantiate (S, f) =
         Structure.realize (S, flexible, fn (_, c, so, _) =>
                            case so of
                               NONE => Error.bug "ElaborateEnv.dummyStructure.instantiate"
                             | SOME s => f (c, s))
   in
      (S, instantiate)
   end

val dummyStructure =
   Trace.trace ("ElaborateEnv.dummyStructure",
                Interface.layout o #1,
                Structure.layoutPretty o #1)
   dummyStructure

fun layout' (E: t, keep, showUsed): Layout.t =
   let
      val _ = setTyconNames E
      val {bass, fcts, sigs, strs, types, vals} =
         collect (E, keep,
                  fn ({domain = d, ...}, {domain = d', ...}) =>
                  Symbol.<= (d, d'))
      open Layout
      fun doit (a, layout) = align (Array.toListMap (a, layout))
      val {get = interfaceSigid: Interface.t -> Sigid.t option,
           set = setInterfaceSigid, ...} =
         Property.getSet (Interface.plist, Property.initConst NONE)
      val _ = Array.foreach (sigs, fn {domain = s, range = I, ...} =>
                             setInterfaceSigid (I, SOME s))
      val {strSpec, typeSpec, valSpec, ...} =
         Structure.layouts (showUsed, interfaceSigid)
      val {layoutAbbrev, layoutStr, ...} =
         Structure.layouts ({showUsed = false}, interfaceSigid)
      val bass =
         doit (bass, fn {domain = basid, ...} =>
               seq [str "basis ", Basid.layout basid, str " = "])
      val sigs =
         doit (sigs, fn {domain = sigid, range = I, ...} =>
               let
                  val (S, _) = dummyStructure (I, {prefix = "?."})
               in
                  align [seq [str "signature ", Sigid.layout sigid, str " = "],
                         indent (layoutStr S, 3)]
               end)
      val fcts =
         doit (fcts,
               fn {domain,
                   range = FunctorClosure.T {arg, formal, result, ...}, ...} =>
               align [seq [str "functor ", Fctid.layout domain, str " ",
                           paren (seq [Strid.layout arg, str ": ",
                                       #1 (layoutAbbrev formal)])],
                      case result of
                           NONE => empty
                         | SOME S =>
                              indent (seq [str ": ", #1 (layoutAbbrev S)], 3)])
      val vals = align (Array.foldr (vals, [], fn ({domain, range, ...}, ac) =>
                                     case valSpec (domain, range) of
                                        NONE => ac
                                      | SOME l => l :: ac))
      val types = doit (types, fn {domain, range, ...} =>
                        typeSpec (domain, range))
      val strs = doit (strs, fn {domain, range, ...} => strSpec (domain, range))
   in
      align [types, vals, strs, fcts, sigs, bass]
   end

fun layout E = layout' (E, fn _ => true, {showUsed = false})

fun layoutCurrentScope (E as T {currentScope, ...}) =
   let
      val s = !currentScope
   in
      layout' (E, fn {scope, ...} => Scope.equals (s, scope),
               {showUsed = false})
   end

fun layoutUsed (E: t): Layout.t = layout' (E, #hasUse, {showUsed = true})

(* Force everything that is currently in scope to be marked as used. *)
fun forceUsed E =
   let
      fun doit forceRange (Values.T r) =
         case !r of
            [] => ()
          | {uses, range, ...} :: _ =>
               (Uses.forceUsed uses
                ; forceRange range)
      val _ =
         foreachDefinedSymbol
         (E, {bass = doit ignore,
              fcts = doit (fn f => Option.app (FunctorClosure.result f,
                                               Structure.forceUsed)),
              fixs = doit ignore,
              sigs = doit ignore,
              strs = doit Structure.forceUsed,
              types = doit ignore,
              vals = doit ignore})
   in
      ()
   end

fun processDefUse (E as T f) =
   let
      val _ = setTyconNames E
      val _ = forceUsed E
      val all: {class: Class.t,
                def: Layout.t,
                extra: Layout.t list,
                isUsed: bool,
                region: Region.t,
                uses: Region.t list} list ref = ref []
      fun doit (sel, mkExtra) =
         let
            val NameSpace.T {defUses, region, toSymbol, ...} = sel f
         in
            List.foreach
            (!defUses, fn {class, def, uses, range, ...} =>
             List.push
             (all, {class = class,
                    def = Symbol.layout (toSymbol def),
                    extra = mkExtra range,
                    isUsed = Uses.isUsed uses,
                    region = region def,
                    uses = List.fold (Uses.all uses, [], fn (u, ac) =>
                                      region u :: ac)}))
         end
      val _ = doit (#fcts, fn _ => [])
      val _ = doit (#sigs, fn _ => [])
      val _ = doit (#strs, fn _ => [])
      val _ = doit (#types, fn _ => [])
      local
         fun mkExtraFromSchemes l =
            List.keepAllMap 
            (l, fn (_, s) => 
             Option.map (s, Type.layoutPretty o Scheme.ty))
      in
         val _ = doit (#vals, mkExtraFromSchemes)
      end
      val a = Array.fromList (!all)
      val _ =
         QuickSort.sortArray (a, fn ({region = r, ...}, {region = r', ...}) =>
                              Region.<= (r, r'))
      val l =
         Array.foldr
         (a, [], fn (z as {class, def, extra, isUsed, region, uses}, ac) =>
          case ac of
             [] => [z]
           | {extra = e', isUsed = i', region = r', uses = u', ...} :: ac' =>
                if Region.equals (region, r')
                   then {class = class,
                         def = def,
                         extra = extra @ e',
                         isUsed = isUsed orelse i',
                         region = region,
                         uses = uses @ u'} :: ac'
                else z :: ac)
      val _ =
         List.foreach
         (l, fn {class, def, isUsed, region, ...} =>
          if isUsed orelse Option.isNone (Region.left region)
             then ()
          else
             Control.warning
             (region,
              seq [str (concat ["unused ", Class.toString class, ": "]), def],
              Layout.empty))
      val _ =
         case !Control.showDefUse of
            NONE => ()
          | SOME f =>
               File.withOut
               (f, fn out =>
                List.foreach
                (l, fn {class, def, extra, region, uses, ...} =>
                 case Region.left region of
                    NONE => ()
                  | SOME p =>
                       let
                          val uses = Array.fromList uses
                          val _ = QuickSort.sortArray (uses, Region.<=)
                          val uses =
                             Array.foldr
                             (uses, [], fn (r, ac) =>
                              case ac of
                                 [] => [r]
                               | r' :: _ =>
                                    if Region.equals (r, r')
                                       then ac
                                    else r :: ac)
                          open Layout
                       in
                          outputl
                          (align [seq [str (Class.toString class),
                                       str " ",
                                       def,
                                       str " ",
                                       str (SourcePos.toString p),
                                       case extra of
                                          [] => empty
                                        | ss => let
                                             val ts =
                                                 List.map (ss, 
                                                           toString)
                                             val uts =
                                                 List.map (List.equivalence
                                                           (ts, String.equals),
                                                           hd)
                                             val sts =
                                                 List.insertionSort
                                                 (uts,
                                                  fn (l, r) =>
                                                     size l < size r
                                                     orelse size l = size r
                                                            andalso l < r)
                                          in
                                             str (concat
                                                  (" \"" ::
                                                   List.separate
                                                   (sts, " andalso ") @ ["\""]))
                                          end],
                                  indent
                                  (align
                                   (List.map
                                    (uses, fn r =>
                                     str (case Region.left r of
                                              NONE => "NONE"
                                            | SOME p =>
                                              SourcePos.toString p))),
                                   4)],
                           out)
                       end))
   in
      ()
   end

fun newCons (T {vals, ...}, v) = fn v' =>
   let
      val forceUsed = 1 = Vector.length v
   in
      (Cons.fromVector o Vector.map2)
      (v, v', fn ({con, name}, scheme) =>
       let
          val uses = NameSpace.newUses (vals, Class.Con,
                                        Ast.Vid.fromCon name,
                                        if isSome (!Control.showDefUse)
                                           then [(Vid.Con con, SOME scheme)]
                                           else [])
          val () =
             if not (warnUnused ()) orelse forceUsed
                then Uses.forceUsed uses
                else ()
       in
          {con = con,
           name = name,
           scheme = scheme,
           uses = uses}
       end)
   end

(* ------------------------------------------------- *)
(*                       peek                        *)
(* ------------------------------------------------- *)

local
   fun make sel (T r, a) = NameSpace.peek (sel r, a, {markUse = fn _ => true})
in
   val peekBasid = make #bass
   val peekFctid = make #fcts
   val peekFix = make #fixs
   val peekSigid = make #sigs
   val peekStrid = make #strs
   val peekTycon = make #types
   val peekVid = make #vals
   fun peekVar (E, x) =
      case peekVid (E, Ast.Vid.fromVar x) of
         NONE => NONE
       | SOME (vid, s) => Option.map (Vid.deVar vid, fn x => (x, s))
end

fun peekCon (T {vals, ...}, c: Ast.Con.t): (Con.t * Scheme.t option) option =
   case NameSpace.peek (vals, Ast.Vid.fromCon c,
                        {markUse = fn (vid, _) => isSome (Vid.deCon vid)}) of
      NONE => NONE
    | SOME (vid, s) => Option.map (Vid.deCon vid, fn c => (c, s))

fun layoutLong (ids: Layout.t list) =
   let
      open Layout
   in
      seq (separate (ids, "."))
   end

fun layoutStrids (ss: Strid.t list): Layout.t =
   layoutLong (List.map (ss, Strid.layout))

fun layoutLongRev (ss: Strid.t list, id: Layout.t) =
   (seq o List.fold)
   (ss, [id], fn (s, ls) =>
    Strid.layout s :: str "." :: ls)
fun toStringLongRev (ss: Strid.t list, id: Layout.t) =
   Layout.toString (layoutLongRev (ss, id))

structure PeekResult =
   struct
      datatype 'a t =
         Found of 'a
       | UndefinedStructure of Strid.t list
       | Undefined

      fun map (r: 'a t, f: 'a -> 'b): 'b t =
         case r of
            Found a => Found (f a)
          | UndefinedStructure ss => UndefinedStructure ss
          | Undefined => Undefined

      val toOption: 'a t -> 'a option =
         fn Found z => SOME z
          | _ => NONE
   end

local
   datatype z = datatype PeekResult.t
   fun make (split: 'a -> Strid.t list * 'b,
             peek: t * 'b -> 'c option,
             strPeek: Structure.t * 'b -> 'c option) (E, x) =
      let
         val (strids, x) = split x
      in
         case strids of
            [] => (case peek (E, x) of
                      NONE => Undefined
                    | SOME z => Found z)
          | strid :: strids =>
               case peekStrid (E, strid) of
                  NONE => UndefinedStructure [strid]
                | SOME S =>
                     case Structure.peekStrids (S, strids) of
                        Structure.Found S =>
                           (case strPeek (S, x) of
                               NONE => Undefined
                             | SOME z => Found z)
                      | Structure.UndefinedStructure ss =>
                           UndefinedStructure (strid :: ss)
      end
in
   val peekLongstrid =
      make (Ast.Longstrid.split, peekStrid, Structure.peekStrid)
   val peekLongtycon =
      make (Longtycon.split, peekTycon, Structure.peekTycon)
   val peekLongvar = make (Ast.Longvar.split, peekVar, Structure.peekVar)
   val peekLongvid = make (Ast.Longvid.split, peekVid, Structure.peekVid)
   val peekLongcon = make (Ast.Longcon.split, peekCon, Structure.peekCon)
end

(* ------------------------------------------------- *)
(*                      lookup                       *)
(* ------------------------------------------------- *)

fun unbound (r: Region.t, className, x: Layout.t): unit =
   Control.error
   (r,
    seq [str "undefined ", str className, str ": ", x],
    Layout.empty)

fun lookupBasid (E, x) =
   case peekBasid (E, x) of
      NONE => (unbound (Ast.Basid.region x, "basis", Ast.Basid.layout x)
               ; NONE)
    | SOME f => SOME f

fun lookupFctid (E, x) =
   case peekFctid (E, x) of
      NONE => (unbound (Ast.Fctid.region x, "functor", Ast.Fctid.layout x)
               ; NONE)
    | SOME f => SOME f

fun lookupSigid (E, x) =
   case peekSigid (E, x) of
      NONE => (unbound (Ast.Sigid.region x, "signature", Ast.Sigid.layout x)
               ; NONE)
    | SOME I => SOME I

fun lookupStrid (E, x) =
   case peekStrid (E, x) of
      NONE => (unbound (Ast.Strid.region x, "structure", Ast.Strid.layout x)
               ; NONE)
    | SOME S => SOME S

local
   fun make (peek: t * 'a -> 'b PeekResult.t,
             bogus: unit -> 'b,
             className: string,
             region: 'a -> Region.t,
             layout: 'a -> Layout.t)
      (E: t, x: 'a): 'b =
      let
         datatype z = datatype PeekResult.t
      in
         case peek (E, x) of
            Found z => z
          | UndefinedStructure ss =>
               (unbound (region x, "structure", layoutStrids ss); bogus ())
          | Undefined =>
               (unbound (region x, className, layout x); bogus ())
      end
in
   val lookupLongcon =
      make (peekLongcon,
            fn () => (Con.bogus, NONE),
            "constructor",
            Ast.Longcon.region,
            Ast.Longcon.layout)
   val lookupLongstrid =
      make (fn (E, x) => PeekResult.map (peekLongstrid (E, x), SOME),
            fn () => NONE,
            "structure",
            Ast.Longstrid.region,
            Ast.Longstrid.layout)
   val lookupLongtycon =
      make (fn z => PeekResult.map (peekLongtycon z, SOME),
            fn () => NONE,
            "type",
            Ast.Longtycon.region,
            Ast.Longtycon.layout)
   val lookupLongvid =
      make (peekLongvid,
            fn () => (Vid.bogus, NONE),
            "variable",
            Ast.Longvid.region,
            Ast.Longvid.layout)
   val lookupLongvar =
      make (peekLongvar,
            fn () => (Var.bogus, NONE),
            "variable",
            Ast.Longvar.region,
            Ast.Longvar.layout)
end

val peekLongcon = PeekResult.toOption o peekLongcon

(* ------------------------------------------------- *)
(*                      extend                       *)
(* ------------------------------------------------- *)

structure ExtendUses =
   struct
      datatype 'a t =
         New
       | Old of 'a Uses.t
       | Rebind

      fun fromIsRebind {isRebind} = if isRebind then Rebind else New
   end

val extend:
   t * ('a, 'b) NameSpace.t * {domain: 'a,
                               forceUsed: bool,
                               range: 'b,
                               scope: Scope.t,
                               time: Time.t,
                               uses: 'a ExtendUses.t} -> unit =
   fn (T {maybeAddTop, ...},
       ns as NameSpace.T {class, current, lookup, toSymbol, ...},
       {domain, forceUsed, range, scope, time, uses}) =>
   let
      fun newUses () =
         let
            val u = NameSpace.newUses (ns, class range, domain,
                                       if isSome (!Control.showDefUse)
                                          andalso (class range = Class.Var
                                                   orelse
                                                   class range = Class.Exn
                                                   orelse
                                                   class range = Class.Con)
                                       then [range]
                                       else [])
            val () = 
               if not (warnUnused ()) orelse forceUsed
                  then Uses.forceUsed u
                  else ()
         in
            u
         end
      val values as Values.T r = lookup domain
      datatype z = datatype ExtendUses.t
      fun new () =
         let
            val _ = List.push (current, values)
            val uses =
               case uses of
                  New => newUses ()
                | Old u => u
                | Rebind => Error.bug "ElaborateEnv.extend.rebind.new: Rebind"
         in
            {domain = domain,
             range = range,
             scope = scope,
             time = time,
             uses = uses}
         end
   in
      case !r of
         [] =>
            let
               val _ =
                  if Scope.isTop scope
                     then maybeAddTop (toSymbol domain)
                  else ()
            in
               r := [new ()]
            end
       | all as ({scope = scope', uses = uses', ...} :: rest) =>
            if Scope.equals (scope, scope')
               then
                  let
                     val uses =
                        case uses of
                           New => newUses ()
                         | Old u => u
                         | Rebind => uses'
                  in
                     r := {domain = domain,
                           range = range,
                           scope = scope,
                           time = time,
                           uses = uses} :: rest
                  end
            else r := new () :: all
   end

local
   val extend =
      fn (E as T (fields as {currentScope, ...}), get,
          domain: 'a,
          range: 'b,
          forceUsed: bool,
          uses: 'a ExtendUses.t) =>
      let
         val ns = get fields
      in
         extend (E, ns, {domain = domain,
                         forceUsed = forceUsed,
                         range = range,
                         scope = !currentScope,
                         time = Time.next (),
                         uses = uses})
      end
in
   fun extendBasid (E, d, r) = extend (E, #bass, d, r, false, ExtendUses.New)
   fun extendFctid (E, d, r) = extend (E, #fcts, d, r, false, ExtendUses.New)
   fun extendFix (E, d, r) = extend (E, #fixs, d, r, false, ExtendUses.New)
   fun extendSigid (E, d, r) = extend (E, #sigs, d, r, false, ExtendUses.New)
   fun extendStrid (E, d, r) = extend (E, #strs, d, r, false, ExtendUses.New)
   fun extendVals (E, d, r, eu) = extend (E, #vals, d, r, false, eu)
   fun extendTycon (E, d, s, {forceUsed, isRebind}) =
      let
         val () =
            let
               datatype z = datatype TypeStr.node
            in
               case TypeStr.node s of
                  Datatype {cons, ...} =>
                     Vector.foreach
                     (Cons.dest cons, fn {con, name, scheme, uses} =>
                      extendVals (E, Ast.Vid.fromCon name,
                                  (Vid.Con con, SOME scheme),
                                  ExtendUses.Old uses))
                | _ => ()
            end
         val _ =
            extend (E, #types, d, s, forceUsed,
                    ExtendUses.fromIsRebind {isRebind = isRebind})
      in
         ()
      end
end

fun extendExn (E, c, c', s) =
   extendVals (E, Ast.Vid.fromCon c, (Vid.Exn c', s), ExtendUses.New)

fun extendVar (E, x, x', s, ir) =
   extendVals (E, Ast.Vid.fromVar x, (Vid.Var x', SOME s),
               ExtendUses.fromIsRebind ir)

val extendVar =
   Trace.trace
   ("ElaborateEnv.extendVar",
    fn (_, x, x', s, _) =>
    Layout.tuple [Ast.Var.layout x, Var.layout x', Scheme.layoutPretty s],
    Unit.layout)
   extendVar

fun extendOverload (E, p, x, yts, s) =
   extendVals (E, Ast.Vid.fromVar x, (Vid.Overload (p, yts), SOME s),
               ExtendUses.New)

(* ------------------------------------------------- *)   
(*                       local                       *)
(* ------------------------------------------------- *)
local
   fun doit (E: t, ns as NameSpace.T {current, ...}, s0) =
      let
         val old = !current
         val _ = current := []
      in
         fn () =>
         let
            val c1 = !current
            val _ = current := []
         in
            fn () =>
            let
               val c2 = !current
               val lift = List.revMap (c2, Values.pop)
               val _ = List.foreach (c1, fn v => ignore (Values.pop v))
               val _ = current := old
               val _ =
                  List.foreach (lift, fn {domain, range, time, uses, ...} =>
                                extend (E, ns, {domain = domain,
                                                forceUsed = false,
                                                range = range,
                                                scope = s0,
                                                time = time,
                                                uses = ExtendUses.Old uses}))
            in
               ()
            end
         end
      end
in
   fun localAll (E as T {currentScope, bass, fcts, fixs, sigs, strs, types, vals, ...},
                 f1, f2) =
      let
         val s0 = !currentScope
         val bass = doit (E, bass, s0)
         val fcts = doit (E, fcts, s0)
         val fixs = doit (E, fixs, s0)
         val sigs = doit (E, sigs, s0)
         val strs = doit (E, strs, s0)
         val types = doit (E, types, s0)
         val vals = doit (E, vals, s0)
         val _ = currentScope := Scope.new {isTop = true}
         val a1 = f1 ()
         val bass = bass ()
         val fcts = fcts ()
         val fixs = fixs ()
         val sigs = sigs ()
         val strs = strs ()
         val types = types ()
         val vals = vals ()
         val _ = currentScope := Scope.new {isTop = true}
         val a2 = f2 a1
         val _ = (bass(); fcts (); fixs (); sigs (); strs (); types (); vals ())
         val _ = currentScope := s0
      in
         a2
      end

   fun localModule (E as T {currentScope, fixs, strs, types, vals, ...},
                    f1, f2) =
      let
         val s0 = !currentScope
         val fixs = doit (E, fixs, s0)
         val strs = doit (E, strs, s0)
         val types = doit (E, types, s0)
         val vals = doit (E, vals, s0)
         val _ = currentScope := Scope.new {isTop = false}
         val a1 = f1 ()
         val fixs = fixs ()
         val strs = strs ()
         val types = types ()
         val vals = vals ()
         val _ = currentScope := Scope.new {isTop = false}
         val a2 = f2 a1
         val _ = (fixs (); strs (); types (); vals ())
         val _ = currentScope := s0
      in
         a2
      end

   (* Can't eliminate the use of strs in localCore, because openn still modifies
    * module level constructs.
    *)
   val localCore = localModule
end

fun forceUsedLocal (E as T {currentScope, bass, fcts, fixs, sigs, strs, types, vals, ...},
                    th) =
   let
      fun doit (forceRange: 'b -> unit, ns as NameSpace.T {current, ...}, s0) =
         let
            val old = !current
            val _ = current := []
         in
            fn () =>
            let
               val c = !current
               val lift = List.revMap (c, Values.pop)
               val _ = current := old
               val _ =
                  List.foreach 
                  (lift, fn {domain, range, time, uses, ...} =>
                   (Uses.forceUsed uses
                    ; forceRange range
                    ; extend (E, ns, {domain = domain,
                                      forceUsed = false,
                                      range = range,
                                      scope = s0,
                                      time = time,
                                      uses = ExtendUses.Old uses})))
            in
               ()
            end
         end
      val s0 = !currentScope
      val bass = doit (ignore, bass, s0)
      val fcts = doit (fn f => Option.app (FunctorClosure.result f,
                                           Structure.forceUsed), fcts, s0)
      val fixs = doit (ignore, fixs, s0)
      val sigs = doit (ignore, sigs, s0)
      val strs = doit (Structure.forceUsed, strs, s0)
      val types = doit (ignore, types, s0)
      val vals = doit (ignore, vals, s0)
      val _ = currentScope := Scope.new {isTop = true}
      val res = th ()
      val _ = (bass(); fcts (); fixs (); sigs (); strs (); types (); vals ())
      val _ = currentScope := s0
   in
      res
   end

fun makeStructure (T {currentScope, fixs, strs, types, vals, ...}, make) =
   let
      val f = NameSpace.collect fixs
      val s = NameSpace.collect strs
      val t = NameSpace.collect types
      val v = NameSpace.collect vals
      val s0 = !currentScope
      val _ = currentScope := Scope.new {isTop = false}
      val res = make ()
      val _ = f ()
      val S = Structure.T {interface = NONE,
                           plist = PropertyList.new (),
                           strs = s (),
                           types = t (),
                           vals = v ()}
      val _ = currentScope := s0
   in
      (res, S)
   end

fun makeBasis (T {currentScope, bass, fcts, fixs, sigs, strs, types, vals, ...}, make) =
   let
      val bass = NameSpace.collect bass
      val fcts = NameSpace.collect fcts
      val fixs = NameSpace.collect fixs
      val sigs = NameSpace.collect sigs
      val strs = NameSpace.collect strs
      val types = NameSpace.collect types
      val vals = NameSpace.collect vals
      val s0 = !currentScope
      val _ = currentScope := Scope.new {isTop = true}
      val res = make ()
      val B = Basis.T {plist = PropertyList.new (),
                       bass = bass (),
                       fcts = fcts (),
                       fixs = fixs (),
                       sigs = sigs (),
                       strs = strs (),
                       types = types (),
                       vals = vals ()}
      val _ = currentScope := s0
   in
      (res, B)
   end

fun scope (T {currentScope, fixs, strs, types, vals, ...}, th) =
   let
      fun doit (NameSpace.T {current, ...}) =
         let
            val old = !current
            val _ = current := []
         in fn () => (List.foreach (!current, fn v => ignore (Values.pop v))
                      ; current := old)
         end
      val s0 = !currentScope
      val _ = currentScope := Scope.new {isTop = false}
      val f = doit fixs 
      val s = doit strs
      val t = doit types
      val v = doit vals
      val res = th ()
      val _ = (f (); s (); t (); v ())
      val _ = currentScope := s0
   in
      res
   end

fun scopeAll (T {currentScope, bass, fcts, fixs, sigs, strs, types, vals, ...}, th) =
   let
      fun doit (NameSpace.T {current, ...}) =
         let
            val old = !current
            val _ = current := []
         in fn () => (List.foreach (!current, fn v => ignore (Values.pop v))
                      ; current := old)
         end
      val s0 = !currentScope
      val _ = currentScope := Scope.new {isTop = true}
      val b = doit bass
      val fc = doit fcts
      val f = doit fixs
      val si = doit sigs
      val s = doit strs
      val t = doit types
      val v = doit vals
      val res = th ()
      val _ = (b (); fc (); f (); si (); s (); t (); v ())
      val _ = currentScope := s0
   in
      res
   end

fun openStructure (E as T {currentScope, strs, vals, types, ...},
                   Structure.T {strs = strs',
                                vals = vals',
                                types = types', ...}): unit =
   let
      val scope = !currentScope
      fun doit (ns, Info.T a) =
         Array.foreach (a, fn {domain, range, time, uses} =>
                        extend (E, ns, {domain = domain,
                                        forceUsed = false,
                                        range = range,
                                        scope = scope,
                                        time = time,
                                        uses = ExtendUses.Old uses}))
      val _ = doit (strs, strs')
      val _ = doit (vals, vals')
      val _ = doit (types, types')
   in
      ()
   end

fun openBasis (E as T {currentScope, bass, fcts, fixs, sigs, strs, vals, types, ...},
               Basis.T {bass = bass', 
                        fcts = fcts',
                        fixs = fixs',
                        sigs = sigs',
                        strs = strs',
                        vals = vals',
                        types = types', ...}): unit =
   let
      val scope = !currentScope
      fun doit (ns, Info.T a) =
         Array.foreach (a, fn {domain, range, time, uses} =>
                        extend (E, ns, {domain = domain,
                                        forceUsed = false,
                                        range = range,
                                        scope = scope,
                                        time = time,
                                        uses = ExtendUses.Old uses}))
      val _ = doit (bass, bass')
      val _ = doit (fcts, fcts')
      val _ = doit (fixs, fixs')
      val _ = doit (sigs, sigs')
      val _ = doit (strs, strs')
      val _ = doit (vals, vals')
      val _ = doit (types, types')
   in
      ()
   end

fun makeOpaque (S: Structure.t, I: Interface.t, {prefix: string}) =
   let
      fun fixCons (cs, cs') =
         Cons.map
         (cs', fn {name, scheme, ...} =>
          let
             val (con, uses) =
                case Vector.peek (Cons.dest cs, fn {name = n, ...} =>
                                  Ast.Con.equals (n, name)) of
                   NONE => (Con.bogus, Uses.new ())
                 | SOME {con, uses, ...} => (con, uses)
          in
             {con = con, scheme = scheme, uses = uses}
          end)
      val (S', instantiate) = dummyStructure (I, {prefix = prefix})
      val _ = instantiate (S, fn (c, s) =>
                           TypeEnv.setOpaqueTyconExpansion
                           (c, fn ts => TypeStr.apply (s, ts)))
      val {destroy, 
           get : Structure.t -> {formal: Structure.t, new: Structure.t} list ref,
           ...} =
         Property.destGet (Structure.plist, Property.initFun (fn _ => ref []))
(*
      fun replace (S, S'): Structure.t =
         reallyReplace (S, S')
*)
      fun replace (S, S'): Structure.t =
         let
            val seen = get S
         in
            case List.peek (!seen, fn {formal, ...} =>
                            Structure.eq (S', formal)) of
               NONE => let
                          val new = reallyReplace (S, S')
                          val _ = List.push (seen, {formal = S', new = new})
                       in
                          new
                       end
             | SOME {new, ...} => new
         end
      and reallyReplace (S, S'): Structure.t =
         let
            val Structure.T {strs, 
                             types, 
                             vals, ...} = S
            val Structure.T {strs = strs', 
                             types = types', 
                             vals = vals', ...} = S'
            val strs = Info.map2 (strs, strs', replace)
            val types =
               Info.map2
               (types, types', fn (s, s') =>
                let
                   datatype z = datatype TypeStr.node
                in
                   case TypeStr.node s' of
                      Datatype {cons = cs', tycon} =>
                         (case TypeStr.node s of
                             Datatype {cons = cs, ...} =>
                                TypeStr.data
                                (tycon, TypeStr.kind s',
                                 fixCons (cs, cs'))
                           | _ => s')
                    | Scheme _ => s'
                    | Tycon _ => s'
                end)
            val vals =
               Info.map2 
               (vals, vals', fn ((v, _), (_, s')) =>
                (v, s'))
         in
            Structure.T {interface = Structure.interface S',
                         plist = PropertyList.new (),
                         strs = strs,
                         types = types,
                         vals = vals}
         end
      val S'' = replace (S, S')
      val _ = destroy ()
   in
      S''
   end

fun transparentCut (E: t, S: Structure.t, I: Interface.t, {isFunctor: bool},
                    region: Region.t): Structure.t * Decs.t =
   let
      val sigI = I
      (* This tick is so that the type schemes for any values that need to be
       * instantiated and then re-generalized will be at a new time, so we can
       * check if something should not be generalized.
       *)
      val () = 
         TypeEnv.tick {useBeforeDef = fn _ => 
                       Error.bug "ElaborateEnv.transparentCut: cut tick"}
      val sign =
         if isFunctor
            then "argument signature"
         else "signature"
      val {get = interfaceSigid: Interface.t -> Sigid.t option,
           set = setInterfaceSigid, ...} =
         Property.getSet (Interface.plist, Property.initConst NONE)
      val preError =
         Promise.lazy
         (fn () =>
          (let
              val {sigs, ...} =
                 collect (E, fn _ => true,
                          fn ({time = t, ...}, {time = t', ...}) =>
                          Time.>= (t, t'))
           in
              Array.foreach (sigs, fn {domain = s, range = I, ...} =>
                             setInterfaceSigid (I, SOME s))
           end
           ; scope (E, fn () =>
                    (openStructure (E, S)
                     ; setTyconNames E))))
      val decs = ref []
<<<<<<< HEAD
      fun map {strInfo: ('name, 'strRange) Info.t,
               ifcArray: ('name * 'ifcRange) array,
=======
      (* pre: arities are equal. *)
      fun equalSchemes (structScheme: Scheme.t,
                        sigScheme: Scheme.t,
                        name: string,
                        thing: string,
                        lay: unit -> Layout.t,
                        r: Region.t): unit =
         let
            fun error (l1, l2) =
               let
                  open Layout
               in
                  Control.error
                  (r,
                   seq [str (concat [thing, " in structure disagrees with ",
                                     sign])],
                   align [seq [str (concat [name, ": "]), lay ()],
                          seq [str "structure: ", l1],
                          seq [str "signature: ", l2]])
               end
            val (tyvars', ty') = Scheme.dest sigScheme
            val tyvars =
               Vector.tabulate
               (Vector.length tyvars', fn _ =>
                Type.var (Tyvar.newNoname {equality = false}))
         in
            Type.unify
            (Scheme.apply (structScheme, tyvars),
             Scheme.apply (Scheme.make {canGeneralize = true,
                                        ty = ty',
                                        tyvars = tyvars'},
                           tyvars),
             {error = error,
              preError = preError})
         end
      val equalSchemes =
         Trace.trace
         ("ElaborateEnv.transparentCut.equalSchemes",
          fn (s, s', _, _, _, _) => Layout.tuple [Scheme.layout s,
                                                  Scheme.layout s'],
          Unit.layout)
         equalSchemes
      fun layout (strids, x) =
         layoutLong (List.fold (strids, [x], fn (s, ac) => Strid.layout s :: ac))
      fun checkCons (Cons.T v, Cons.T v',
                     strids: Strid.t list,
                     tycon: Ast.Tycon.t): unit =
         let
            fun lay (c: Ast.Con.t) = layout (strids, Ast.Con.layout c)
            val extraStr =
               Vector.keepAllMap
               (v, fn {name = n, scheme = s, ...} =>
                case Vector.peek (v', fn {name = n', ...} =>
                                  Ast.Con.equals (n, n')) of
                   NONE => SOME n
                 | SOME {scheme = s', ...} =>
                      let
                         val _ =
                            equalSchemes
                            (s, s', "constructor", "constructor type",
                             fn () => lay n, region)
                      in
                         NONE
                      end)
            fun extras (v, name) =
               if Vector.isEmpty v
                  then ()
               else
                  let
                     open Layout
                  in
                     Control.error
                     (region,
                      seq [str "type ",
                           layout (strids, Ast.Tycon.layout tycon),
                           str (concat [" has constructors in ", name,
                                        " only: "]),
                           seq (List.separate (Vector.toListMap (v, lay),
                                               str ", "))],
                      empty)
                  end
            val _ = extras (extraStr, "structure")
            val extraSig =
               Vector.keepAllMap
               (v', fn {name = n', ...} =>
                if Vector.exists (v, fn {name = n, ...} =>
                                  Ast.Con.equals (n, n'))
                   then NONE
                else SOME n')
            val _ = extras (extraSig, "signature")
         in
            ()
         end
      (* isPlausible checks if a type structure in a structure can plausibly be
       * substituted for a type structure in a signature having the specified
       * equality, arity, and constructors.
       *)
      fun isPlausible (structStr: TypeStr.t, strids, name,
                       sigAdmits: AdmitsEquality.t,
                       sigKind: Kind.t,
                       consMismatch: bool): bool =
         if not (AdmitsEquality.<= (sigAdmits, TypeStr.admitsEquality structStr))
            then
               let
                  val () = preError ()
                  open Layout
                  val () =
                     Control.error
                     (region,
                      seq [str "type ", layout (strids, Ast.Tycon.layout name),
                           str " admits equality in ", str sign,
                           str " but not in structure"],
                      seq [str "not equality: ",
                           TypeStr.explainDoesNotAdmitEquality structStr])
               in
                  false
               end
         else
            let
               val structKind = TypeStr.kind structStr
            in
               if not (Kind.equals (structKind, sigKind))
                  then
                     let
                        open Layout
                        val () =
                           Control.error
                           (region,
                            seq [str "type ",
                                 layout (strids, Ast.Tycon.layout name),
                                 str " has arity ", Kind.layout structKind,
                                 str " in structure but arity ",
                                 Kind.layout sigKind, str " in ", str sign],
                            empty)
                     in
                        false
                     end
               else
                  if consMismatch
                     then
                        let
                           open Layout
                           val () = 
                              Control.error
                              (region,
                               seq [str "type ",
                                    layout (strids, Ast.Tycon.layout name),
                                    str " is a datatype in ", str sign,
                                    str " but not in structure"],
                               Layout.empty)
                        in
                           false
                        end
                  else true
            end
      fun handleType (structStr: TypeStr.t,
                      sigStr: Interface.TypeStr.t,
                      strids: Strid.t list,
                      name: Ast.Tycon.t): TypeStr.t =
         case Interface.TypeStr.toEnv sigStr of
            NONE => structStr
          | SOME sigStr => 
               let
                  fun tyconScheme (c: Tycon.t): Scheme.t =
                     let
                        val tyvars =
                           case TypeStr.kind structStr of
                              Kind.Arity n =>
                                 Vector.tabulate
                                 (n, fn _ =>
                                  Tyvar.newNoname {equality = false})
                            | _ => Error.bug "ElaborateEnv.transparentCut.handleType: Nary tycon"
                     in
                        Scheme.make
                        {canGeneralize = true,
                         ty = Type.con (c, Vector.map (tyvars, Type.var)),
                         tyvars = tyvars}
                     end
                  datatype z = datatype TypeStr.node
                  fun checkScheme (sigScheme: Scheme.t) =
                     let
                        val structScheme =
                           case TypeStr.node structStr of
                              Datatype {tycon = c, ...} => tyconScheme c
                            | Scheme s => s
                            | Tycon c => tyconScheme c
                     in
                        equalSchemes
                        (structScheme, sigScheme,
                         "type", "type definition", fn () =>
                         layout (strids, Ast.Tycon.layout name), region)
                     end
                  val (return, consMismatch) =
                     case TypeStr.node sigStr of
                        Datatype {cons = sigCons, ...} =>
                           (case TypeStr.node structStr of
                               Datatype {cons = structCons, ...} =>
                                  (fn () =>
                                   (checkCons (structCons, sigCons, strids,
                                               name)
                                    ; structStr),
                                   false)
                             | _ => (fn () => sigStr, true))
                      | Scheme s =>
                           (fn () => (checkScheme s; sigStr),
                            false)
                      | Tycon c =>
                           (fn () => (checkScheme (tyconScheme c); sigStr),
                            false)
               in
                  if isPlausible (structStr, strids, name,
                                  TypeStr.admitsEquality sigStr,
                                  TypeStr.kind sigStr,
                                  consMismatch) then
                     return ()
                  else
                     sigStr
               end
      fun map (structInfo: ('a, 'b) Info.t,
               sigArray: ('a * 'c) array,
>>>>>>> 8d18143e
               strids: Strid.t list,
               nameEquals: 'name * 'name -> bool,
               nameLayout: 'name -> Layout.t,
               nameRegion: 'name -> Region.t,
               notFound: 'name * 'ifcRange -> {range: 'range,
                                               spec: Layout.t option,
                                               thing: string},
               doit: 'name * 'strRange * 'name * 'ifcRange -> 'range}: ('name, 'range) Info.t =
         let
            val Info.T strArray = strInfo
            val n = Array.length strArray
            val r = ref 0
            val array =
               Array.map
               (ifcArray, fn (ifcName, ifcRange) =>
                let
                   fun find i =
                      if i = n
                         then
                            let
                               val {range, spec, thing} = notFound (ifcName, ifcRange)
                               val _ =
                                  Control.error
                                  (region,
                                   seq [str thing,
                                        str " in ",
                                        str sign,
                                        str " but not in structure: ",
                                        layoutLongRev (strids, nameLayout ifcName)],
                                   align [case spec of
                                             NONE => Layout.empty
                                           | SOME spec => seq [str "signature: ", spec],
                                          seq [str "spec at:   ",
                                               Region.layout (nameRegion ifcName)]])
                            in
                               {domain = ifcName,
                                range = range,
                                time = Time.next (),
                                uses = Uses.new ()}
                            end
                      else
                         let
                            val {domain = strName, range = strRange, time, uses} =
                               Array.sub (strArray, i)
                         in
                            if nameEquals (strName, ifcName)
                               then (r := i + 1
                                     ; {domain = strName,
                                        range = doit (strName, strRange, ifcName, ifcRange),
                                        time = time,
                                        uses = uses})
                            else find (i + 1)
                         end
                in
                   find (!r)
                end)
         in
            Info.T array
         end
      val {destroy, get: Structure.t -> (Interface.t * Structure.t) list ref,
           ...} =
         Property.destGet (Structure.plist, Property.initFun (fn _ => ref []))
(*
      fun cut (S, I, strids): Structure.t =
         reallyCut (S, I, strids)
*)
      fun cut (S, sigI, flexTycons, rlzI, strids): Structure.t =
         let
            val seen = get S
         in
            case List.peek (!seen, fn (rlzI', _) => Interface.equals (rlzI, rlzI')) of
               NONE =>
                  let
                     fun really () = reallyCut (S, sigI, flexTycons, rlzI, strids)
                     val S = 
                        case Structure.interface S of
                           NONE => really ()
                         | SOME rlzI' =>
                              if Interface.equals (rlzI, rlzI')
                                 then S
                              else really ()
                     val _ = List.push (seen, (rlzI, S))
                  in
                     S
                  end
             | SOME (_, S) => S
         end
      and reallyCut (Structure.T {strs = strStrs,
                                  types = strTypes,
                                  vals = strVals, ...},
                     sigI, flexTycons, rlzI, strids) =
         let
            val {strs = sigStrs, types = sigTypes, ...} =
               Interface.dest sigI
            val {strs = rlzStrs, types = rlzTypes, vals = rlzVals} =
               Interface.dest rlzI
            val strs =
               map {strInfo = strStrs,
                    ifcArray = Array.map2 (sigStrs, rlzStrs,
                                           fn ((name, sigI), (_, rlzI)) =>
                                           (name, (sigI, rlzI))),
                    strids = strids,
                    nameEquals = Strid.equals,
                    nameLayout = Strid.layout,
                    nameRegion = Strid.region,
                    notFound = fn (name, (_, rlzI)) =>
                    let
                       val (S, _) = dummyStructure (rlzI, {prefix = ""})
                       val () = preError ()
                       val spec =
                          (#strSpec (Structure.layouts ({showUsed = false}, interfaceSigid)))
                          (name, S)
                    in
                       {range = S,
                        spec = SOME spec,
                        thing = "structure"}
                    end,
                    doit = fn (_, S, name, (sigI, rlzI)) =>
                    let
                       val flexTycons =
                          Option.fold
                          (flexTycons, NONE, fn (flexTycons, _) =>
                           TyconMap.peekStrid (flexTycons, name))
                    in
                       cut (S, sigI, flexTycons, rlzI, name :: strids)
                    end}
            val types =
               map {strInfo = strTypes,
                    ifcArray = Array.map2 (sigTypes, rlzTypes,
                                           fn ((name, sigStr), (_, rlzStr)) =>
                                           (name, (sigStr, rlzStr))),
                    strids = strids,
                    nameEquals = Ast.Tycon.equals,
                    nameLayout = Ast.Tycon.layout,
                    nameRegion = Ast.Tycon.region,
                    notFound = fn (name, (_, rlzStr)) =>
                    let
                       val rlzStr = Interface.TypeStr.toEnv rlzStr
                       val () = preError ()
                       val spec =
                          (#typeSpec (Structure.layouts ({showUsed = false}, interfaceSigid)))
                          (name, rlzStr)
                    in
                       {range = rlzStr,
                        spec = SOME spec,
                        thing = "type"}
                    end,
                    doit = fn (strName, strStr, sigName, (sigStr, rlzStr)) =>
                    let
                       val rlzStr = Interface.TypeStr.toEnv rlzStr
                       val {destroy, lay = layoutPretty} =
                          Type.makeLayoutPretty {expandOpaque = false,
                                                 localTyvarNames = true}
                       val lay = #1 o layoutPretty
                       val error: (Layout.t list * Layout.t * Layout.t) option ref = ref NONE
                       fun reportError () =
                          case !error of
                             NONE => ()
                           | SOME (msgs, strError, sigError) =>
                                Control.error
                                (region,
                                 seq [str "type in structure disagrees with signature",
                                      if List.isEmpty msgs
                                         then Layout.empty
                                         else seq [str " (",
                                                   (seq o List.separate) (List.rev msgs, str ", "),
                                                   str ")"],
                                      str ": ",
                                      layoutLongRev (strids, Ast.Tycon.layout sigName)],
                                 align [seq [str "structure: ", strError],
                                        seq [str "defn at:   ",
                                             Region.layout (Ast.Tycon.region strName)],
                                        seq [str "signature: ", sigError],
                                        seq [str "spec at:   ",
                                             Region.layout (Ast.Tycon.region sigName)]])
                       val error = fn (msg, strError, sigError) =>
                          let
                             val msgs =
                                case (msg, !error) of
                                   (NONE, NONE) => []
                                 | (NONE, SOME (msgs, _, _)) => msgs
                                 | (SOME msg, NONE) => [str msg]
                                 | (SOME msg, SOME (msgs, _, _)) => (str msg)::msgs
                          in
                             error := SOME (msgs, strError, sigError)
                          end

                       fun tyconScheme (tycon: Tycon.t, arity): Scheme.t =
                          let
                             val tyvars =
                                Vector.tabulate
                                (arity, fn _ =>
                                 Tyvar.newNoname {equality = false})
                          in
                             Scheme.make
                             {canGeneralize = true,
                              ty = Type.con (tycon, Vector.map (tyvars, Type.var)),
                              tyvars = tyvars}
                          end

                       val strArity =
                          case TypeStr.kind strStr of
                             Kind.Arity strArity => strArity
                           | _ => Error.bug "ElaborateEnv.transparentCut.reallyCut.<anon>: strArity"
                       val sigArity =
                          case Interface.TypeStr.kind sigStr of
                             Kind.Arity sigArity => sigArity
                           | _ => Error.bug "ElaborateEnv.transparentCut.reallyCut.<anon>: sigArity"
                       local
                          val tyvars =
                             Vector.tabulate
                             (Int.max (strArity, sigArity), fn _ =>
                              Type.var (Tyvar.newNoname {equality = false}))
                       in
                          val strTyvars = Vector.prefix (tyvars, strArity)
                          val sigTyvars = Vector.prefix (tyvars, sigArity)
                       end
                       local
                          open Layout
                          fun mk tyvars =
                             let
                                val tyvars =
                                   case Vector.length tyvars of
                                      0 => empty
                                    | 1 => lay (Vector.sub (tyvars, 0))
                                    | _ => tuple (List.map (Vector.toList tyvars, lay))
                                val tyvars =
                                   if strArity = sigArity
                                      then tyvars
                                      else bracket tyvars
                             in
                                if isEmpty tyvars
                                   then str " "
                                   else seq [str " ", tyvars, str " "]
                             end
                       in
                          val strTyvarsLay = mk strTyvars
                          val sigTyvarsLay = mk sigTyvars
                       end

                       val flexTycon =
                          Option.fold
                          (flexTycons, NONE, fn (flexTycons, _) =>
                           TyconMap.peekTycon (flexTycons, sigName))
                       datatype z =
                          Datatype of {cons: Cons.t, tycon: Tycon.t}
                        | DatatypeRepl of {tycon: Tycon.t}
                        | Scheme of Scheme.t
                        | Type
                       val spec =
                          case (flexTycon, Interface.TypeStr.node sigStr, TypeStr.node rlzStr) of
                             (NONE, Interface.TypeStr.Datatype _, TypeStr.Datatype {tycon = rlzTycon, ...}) =>
                                DatatypeRepl {tycon = rlzTycon}
                           | (SOME _, Interface.TypeStr.Datatype _, TypeStr.Datatype {tycon = rlzTycon, cons = rlzCons}) =>
                                Datatype {tycon = rlzTycon, cons = rlzCons}
                           | (NONE, _, rlzStr) =>
                                (case rlzStr of
                                    TypeStr.Datatype {tycon, ...} =>
                                      Scheme (tyconScheme (tycon, sigArity))
                                  | TypeStr.Scheme s =>
                                      Scheme s
                                  | TypeStr.Tycon tycon =>
                                      Scheme (tyconScheme (tycon, sigArity)))
                           | (SOME _, _, _) =>
                                Type

                       fun sigMsg (b, rest) =
                          let
                             val empty = Layout.empty
                             val rest =
                                seq [str " = ",
                                     case rest of
                                        NONE => str "..."
                                      | SOME rest => rest]
                             val (kw, rest) =
                                case spec of
                                   Datatype _ => ("datatype", rest)
                                 | DatatypeRepl _ => ("datatype", rest)
                                 | Scheme _ => ("type", rest)
                                 | Type =>
                                      case Interface.TypeStr.admitsEquality sigStr of
                                         AdmitsEquality.Always => ("eqtype", empty)
                                       | AdmitsEquality.Never => ("type", empty)
                                       | AdmitsEquality.Sometimes => ("eqtype", empty)
                          in
                             seq [if b then bracket (str kw) else str kw,
                                  sigTyvarsLay,
                                  layoutLongRev (strids, Ast.Tycon.layout sigName),
                                  rest]
                          end
                       fun strMsg (b, rest) =
                          let
                             val rest =
                                seq [str " = ",
                                     case rest of
                                        NONE => str "..."
                                      | SOME rest => rest]
                             val kw =
                                case TypeStr.node strStr of
                                   TypeStr.Datatype _ => "datatype"
                                 | TypeStr.Scheme _ => "type"
                                 | TypeStr.Tycon _ => "type"
                          in
                             seq [if b then bracket (str kw) else str kw,
                                  strTyvarsLay,
                                  layoutLongRev (strids, Ast.Tycon.layout strName),
                                  rest]
                          end
                       val () =
                          if strArity = sigArity
                             then ()
                             else error (SOME "arity", strMsg (false, NONE), sigMsg (false, NONE))
                       val resStr = ref rlzStr
                       val () =
                          case spec of
                             Type =>
                                let
                                   val sigEq = Interface.TypeStr.admitsEquality sigStr
                                   val strEq = TypeStr.admitsEquality strStr
                                in
                                   if AdmitsEquality.<= (sigEq, strEq)
                                      then ()
                                      else (preError ()
                                            ; error (SOME "admits equality",
                                                     strMsg (false, SOME (TypeStr.explainDoesNotAdmitEquality strStr)),
                                                     sigMsg (true, NONE)))
                                end
                           | Scheme sigScheme =>
                                let
                                   fun chkScheme strScheme =
                                      Type.unify
                                      (Scheme.apply (strScheme, strTyvars),
                                       Scheme.apply (sigScheme, sigTyvars),
                                       {error = fn (l, l') => error (SOME "type definition", strMsg (false, SOME l), sigMsg (false, SOME l')),
                                        preError = preError})
                                in
                                   case TypeStr.node strStr of
                                      TypeStr.Datatype {tycon = strTycon, ...} =>
                                         let
                                            val strScheme =
                                               tyconScheme (strTycon, strArity)
                                         in
                                            Type.unify
                                            (Scheme.apply (strScheme, strTyvars),
                                             Scheme.apply (sigScheme, sigTyvars),
                                             {error = fn _ =>
                                              error (SOME "type structure",
                                                     strMsg (true, NONE),
                                                     sigMsg (true, SOME (lay (Scheme.apply (sigScheme, sigTyvars))))),
                                              preError = preError})
                                         end
                                    | TypeStr.Scheme s =>
                                         chkScheme s
                                    | TypeStr.Tycon tycon =>
                                         chkScheme (tyconScheme (tycon, strArity))
                                end
                           | DatatypeRepl {tycon = sigTycon} =>
                                let
                                   val sigScheme =
                                      tyconScheme (sigTycon, sigArity)
                                   fun nonDatatype strScheme =
                                      error (SOME "type structure",
                                             strMsg (true, SOME (lay (Scheme.apply (strScheme, strTyvars)))),
                                             sigMsg (true, SOME (seq [str "datatype ",
                                                                      lay (Scheme.apply (sigScheme, sigTyvars))])))
                                in
                                   case TypeStr.node strStr of
                                      TypeStr.Datatype {tycon = strTycon, ...} =>
                                         let
                                            val strScheme =
                                               tyconScheme (strTycon, strArity)
                                            val err = ref false
                                            val _ =
                                               Type.unify
                                               (Scheme.apply (strScheme, strTyvars),
                                                Scheme.apply (sigScheme, sigTyvars),
                                                {error = fn _ =>
                                                 (error (SOME "type structure",
                                                         strMsg (false, NONE),
                                                         sigMsg (false, SOME (seq [str "datatype ",
                                                                                   lay (Scheme.apply (sigScheme, sigTyvars))])))
                                                  ; err := true),
                                                 preError = preError})
                                         in
                                            if !err
                                               then ()
                                               else resStr := strStr
                                         end
                                    | TypeStr.Scheme strScheme =>
                                         nonDatatype strScheme
                                    | TypeStr.Tycon strTycon =>
                                         nonDatatype (tyconScheme (strTycon, strArity))
                                end
                           | Datatype {cons = sigCons, ...} =>
                                let
                                   fun nonDatatype strScheme =
                                      error (SOME "type structure",
                                             strMsg (true, SOME (lay (Scheme.apply (strScheme, strTyvars)))),
                                             sigMsg (true, NONE))
                                in
                                   case TypeStr.node strStr of
                                      TypeStr.Datatype {cons = strCons, ...} =>
                                         let
                                            val unify =
                                               Type.makeUnify
                                               {layoutPretty = layoutPretty,
                                                preError = preError}
                                            val extra: bool ref = ref false
                                            fun conScheme (scheme, tyvars) =
                                               case Type.deArrowOpt (Scheme.apply (scheme, tyvars)) of
                                                  NONE => NONE
                                                | SOME (ty, _) => SOME ty
                                            fun layCon (name, scheme, tyvars) =
                                               (bracket o seq)
                                               [Ast.Con.layout name,
                                                case conScheme (scheme, tyvars) of
                                                   NONE => Layout.empty
                                                 | SOME _ => str " of _"]
                                            fun loop (sigCons, strCons, sigConsAcc, strConsAcc) =
                                               case (sigCons, strCons) of
                                                  ([], []) => (List.rev sigConsAcc, List.rev strConsAcc)
                                                | ({name, scheme = sigScheme}::sigCons, []) =>
                                                     loop (sigCons,
                                                           [],
                                                           (layCon (name, sigScheme, sigTyvars))::sigConsAcc,
                                                           strConsAcc)
                                                | ([], {name, scheme = strScheme}::strCons) =>
                                                     loop ([],
                                                           strCons,
                                                           sigConsAcc,
                                                           (layCon (name, strScheme, strTyvars))::strConsAcc)
                                                | (sigCons as {name = sigName, scheme = sigScheme}::sigCons',
                                                   strCons as {name = strName, scheme = strScheme}::strCons') =>
                                                     (case Ast.Con.compare (sigName, strName) of
                                                         LESS =>
                                                            loop (sigCons',
                                                                  strCons,
                                                                  (layCon (sigName, sigScheme, sigTyvars))::sigConsAcc,
                                                                  strConsAcc)
                                                       | EQUAL =>
                                                            (case (conScheme (sigScheme, sigTyvars), conScheme (strScheme, strTyvars)) of
                                                                (NONE, NONE) => (extra := true
                                                                                 ; loop (sigCons', strCons',
                                                                                         sigConsAcc, strConsAcc))
                                                              | (NONE, SOME _) =>
                                                                   loop (sigCons', strCons',
                                                                         (Ast.Con.layout sigName)::sigConsAcc,
                                                                         (seq [Ast.Con.layout strName, str " [of _]"])::strConsAcc)
                                                              | (SOME _, NONE) =>
                                                                   loop (sigCons', strCons',
                                                                         (seq [Ast.Con.layout sigName, str " [of _]"])::sigConsAcc,
                                                                         (Ast.Con.layout strName)::strConsAcc)
                                                              | (SOME sigTy, SOME strTy) =>
                                                                   Exn.withEscape
                                                                   (fn escape =>
                                                                    (unify
                                                                     (sigTy, strTy,
                                                                      {error = fn (sigLay, strLay) =>
                                                                               (escape o loop)
                                                                               (sigCons', strCons',
                                                                                (seq [Ast.Con.layout sigName, str " of ", sigLay])::sigConsAcc,
                                                                                (seq [Ast.Con.layout strName, str " of ", strLay])::strConsAcc)})
                                                                     ; extra := true
                                                                     ; loop (sigCons', strCons',
                                                                             sigConsAcc, strConsAcc))))
                                                       | GREATER =>
                                                            loop (sigCons,
                                                                  strCons',
                                                                  sigConsAcc,
                                                                  (layCon (strName, strScheme, strTyvars))::strConsAcc))
                                            val (sigCons, strCons) =
                                               loop (Vector.toListMap
                                                     (Cons.dest sigCons, fn {name, scheme, ...} =>
                                                      {name = name, scheme = scheme}),
                                                     Vector.toListMap
                                                     (Cons.dest strCons, fn {name, scheme, ...} =>
                                                      {name = name, scheme = scheme}),
                                                     [],
                                                     [])
                                            val () =
                                               if List.isEmpty sigCons
                                                  andalso List.isEmpty strCons
                                                  then resStr := strStr
                                                  else let
                                                          fun layCons cons =
                                                             let
                                                                val cons =
                                                                   if !extra
                                                                      then List.snoc (cons, str "...")
                                                                      else cons
                                                             in
                                                                SOME (Layout.alignPrefix (cons, "| "))
                                                             end
                                                       in
                                                          error (SOME "constructors",
                                                                 strMsg (false, layCons strCons),
                                                                 sigMsg (false, layCons sigCons))
                                                       end
                                         in
                                            ()
                                         end
                                    | TypeStr.Scheme strScheme =>
                                         nonDatatype strScheme
                                    | TypeStr.Tycon strTycon =>
                                         nonDatatype (tyconScheme (strTycon, strArity))
                                end
                       val () = reportError ()
                       val () = destroy ()
                    in
                       !resStr
                    end}
            val vals =
               map
               {strInfo = strVals,
                ifcArray = rlzVals,
                strids = strids,
                nameEquals = Ast.Vid.equals,
                nameLayout = Ast.Vid.layout,
                nameRegion = Ast.Vid.region,
                notFound = fn (name, (status, rlzScheme)) =>
                let
                   val con = Con.fromString o Ast.Vid.toString
                   val var = Var.fromString o Ast.Vid.toString
                   val vid =
                      case status of
                         Status.Con => Vid.Con (con name)
                       | Status.Exn => Vid.Exn (con name)
                       | Status.Var => Vid.Var (var name)
                   val rlzScheme = Interface.Scheme.toEnv rlzScheme
                   val () = preError ()
                   val spec =
                      (#valSpec (Structure.layouts ({showUsed = false}, interfaceSigid)))
                      (name, (vid, SOME rlzScheme))
                   val thing = Status.pretty status
                in
                   {range = (vid, SOME rlzScheme),
                    spec = spec,
                    thing = thing}
                end,
                doit = fn (strName, (vid, strScheme), sigName, (status, rlzScheme)) =>
                case (strScheme, Interface.Scheme.toEnv rlzScheme) of
                   (SOME strScheme, rlzScheme) =>
                      let
                         val unifyError = ref NONE
                         val genError = ref NONE
                         val statusError = ref NONE
                         fun reportError () =
                            if Option.isSome (!unifyError)
                               orelse Option.isSome (!genError)
                               orelse Option.isSome (!statusError)
                               then let
                                       fun get (space, sel) r =
                                          case !r of
                                             NONE => Layout.empty
                                           | SOME msgs => seq [str space, str ": ", sel msgs]
                                       val getStr = get ("structure", #1)
                                       val getSig = get ("signature", #2)
                                    in
                                       Control.error
                                       (region,
                                        seq [if Option.isSome (!statusError)
                                                then str "value identifier"
                                                else str (Status.pretty status),
                                             str " in structure disagrees with ",
                                             str sign,
                                             str ": ",
                                             layoutLongRev (strids, Ast.Vid.layout sigName)],
                                        align [getStr statusError,
                                               getStr unifyError,
                                               getStr genError,
                                               seq [str "defn at:   ",
                                                    Region.layout (Ast.Vid.region strName)],
                                               getSig statusError,
                                               getSig unifyError,
                                               getSig genError,
                                               seq [str "spec at:   ",
                                                    Region.layout (Ast.Vid.region sigName)]])
                                    end
                               else ()
                         val (rlzTyvars, rlzType) = Scheme.dest rlzScheme
                         val generalize = TypeEnv.generalize rlzTyvars
                         val {args = strTyvars, instance = strType} =
                            Scheme.instantiate strScheme
                         val _ =
                            Type.unify
                            (strType, rlzType,
                             {error = fn (l, l') => unifyError := SOME (l, l'),
                              preError = preError})
                         (* Now that we've unified, find any type variables that
                          * can't be generalized because they occur at an earlier
                          * point.
                          *)
                         val {unable} = generalize ()
                         val () =
                            if Vector.isEmpty unable
                               then ()
                            else
                               let
                                  val () = preError ()
                               in
                                  genError := SOME (seq [(seq o List.separate)
                                                         (Vector.toListMap (unable, Tyvar.layout),
                                                          str ", "),
                                                         str " cannot be generalized"],
                                                    Scheme.layoutPretty rlzScheme)
                               end
                         val strTyvars = strTyvars ()
                         fun addDec (name: string, n: Exp.node): Vid.t =
                            let
                               val x = Var.newString name
                               val e = Exp.make (n, strType)
                               val _ =
                                  List.push
                                  (decs,
                                   Dec.Val {matchDiags = {nonexhaustiveExn = Control.Elaborate.DiagDI.Default,
                                                          nonexhaustive = Control.Elaborate.DiagEIW.Ignore,
                                                          redundant = Control.Elaborate.DiagEIW.Ignore},
                                            rvbs = Vector.new0 (),
                                            tyvars = fn () => rlzTyvars,
                                            vbs = (Vector.new1
                                                   {ctxt = fn _ => Layout.empty,
                                                    exp = e,
                                                    layPat = fn _ => Layout.empty,
                                                    nest = [],
                                                    pat = Pat.var (x, strType),
                                                    regionPat = Region.bogus})})
                            in
                               Vid.Var x
                            end
                         fun con (c: Con.t): Vid.t =
                            addDec (Con.originalName c, Exp.Con (c, strTyvars))
                         val vid =
                            case (vid, status) of
                               (Vid.Con c, Status.Var) => con c
                             | (Vid.Exn c, Status.Var) => con c
                             | (Vid.Var x, Status.Var) =>
                                  if 0 < Vector.length rlzTyvars
                                     orelse 0 < Vector.length strTyvars
                                     then addDec (Var.originalName x, 
                                                  Exp.Var (fn () => x, fn () => strTyvars))
                                  else vid
                             | (Vid.Con _, Status.Con) => vid
                             | (Vid.Exn _, Status.Exn) => vid
                             | _ =>
                                  (statusError := SOME (seq [str "<", str (Vid.statusPretty vid), str ">"],
                                                        seq [str "<", str (Status.pretty status), str ">"])
                                   ; vid)
                         val () = reportError ()
                      in
                         (vid, SOME rlzScheme)
                      end
                 | (NONE, rlzScheme) => (vid, SOME rlzScheme)}
         in
            Structure.T {interface = SOME I,
                         plist = PropertyList.new (),
                         strs = strs,
                         types = types,
                         vals = vals}
         end
      val rlzI = Interface.copy sigI
      val flexTycons = Interface.flexibleTycons rlzI
      val () =
         Structure.realize
         (S, flexTycons,
          fn (name, flex, typeStr, {nest = strids}) =>
          let
             val {admitsEquality = a, hasCons, kind = k, ...} =
                FlexibleTycon.dest flex
             fun dummy () =
                let
                   val dummyName =
                      toStringLongRev
                      (strids, Ast.Tycon.layout name)
                   val dummyTycon =
                      TypeStr.tycon
                      (newTycon (dummyName, k, a,
                                 Ast.Tycon.region name),
                       k)

                in
                   dummyTycon
                end
             val typeStr =
                case typeStr of
                   NONE => dummy ()
                 | SOME typeStr =>
                      (* Only realize a plausible candidate for typeStr. *)
                      if Kind.equals (k, TypeStr.kind typeStr)
                         andalso AdmitsEquality.<= (a, TypeStr.admitsEquality typeStr)
                         andalso (not hasCons orelse Option.isSome (TypeStr.toTyconOpt typeStr))
                         then typeStr
                         else dummy ()
             val () = FlexibleTycon.realize (flex, typeStr)
          in
             ()
          end)
      val S = cut (S, sigI, SOME flexTycons, rlzI, [])
      val () = destroy ()
   in
      (S, Decs.fromList (!decs))
   end

(* section 5.3, 5.5, 5.6 and rules 52, 53 *)
fun cut (E: t, S: Structure.t, I: Interface.t,
         {isFunctor: bool, opaque: bool, prefix: string}, region)
   : Structure.t * Decs.t =
   let
      val (S, decs) = transparentCut (E, S, I, {isFunctor = isFunctor}, region)
      (* Avoid doing the opaque match if numErrors > 0 because it can lead
       * to internal errors that might be confusing to the user.
       *)
      val S = 
         if opaque andalso 0 = !Control.numErrors
            then makeOpaque (S, I, {prefix = prefix})
         else S
   in
      (S, decs)
   end

val cut =
   Trace.trace ("ElaborateEnv.cut",
                fn (_, S, I, _, _) =>
                Layout.tuple [Structure.layoutPretty S, Interface.layout I],
                Structure.layoutPretty o #1)
   cut

(* ------------------------------------------------- *)
(*                  functorClosure                   *)
(* ------------------------------------------------- *)

fun snapshot (E as T {currentScope, bass, fcts, fixs, sigs, strs, types, vals, ...})
   : (unit -> 'a) -> 'a =
   let
      val add: (Scope.t -> unit) list ref = ref []
      (* Push onto add everything currently in scope. *)
      fun doit (NameSpace.T {current, ...}) (v as Values.T vs) =
         case ! vs of
            [] => ()
          | {domain, range, uses, ...} :: _ =>
               List.push
               (add, fn s0 =>
                (List.push (vs, {domain = domain,
                                 range = range,
                                 scope = s0,
                                 time = Time.next (),
                                 uses = uses})
                 ; List.push (current, v)))
      val _ =
         foreachTopLevelSymbol (E, {bass = doit bass,
                                    fcts = doit fcts,
                                    fixs = doit fixs,
                                    sigs = doit sigs,
                                    strs = doit strs,
                                    types = doit types,
                                    vals = doit vals})
   in
      fn th =>
      let
         val s0 = Scope.new {isTop = false}
         val restore: (unit -> unit) list ref = ref []
         fun doit (NameSpace.T {current, ...}) =
            let
               val current0 = !current
               val _ = current := []
            in
               List.push (restore, fn () =>
                          (List.foreach (!current, fn v => ignore (Values.pop v))
                           ; current := current0))
            end
         val _ = (doit bass; doit fcts; doit fixs; doit sigs
                  ; doit strs; doit types; doit vals)
         val _ = List.foreach (!add, fn f => f s0)
         (* Clear out any symbols that weren't available in the old scope. *)
         fun doit (Values.T vs) =
            let
               val cur = !vs
            in
               case cur of
                  [] => ()
                | {scope, ...} :: _ =>
                     if Scope.equals (s0, scope)
                        then ()
                     else (vs := []
                           ; List.push (restore, fn () => vs := cur))
            end
         val _ =
            (* Can't use foreachToplevelSymbol here, because a constructor C may
             * have been defined in a local scope but may not have been defined
             * at the snapshot point.  This will make the identifier C, which
             * originally would have elaborated as a variable instead elaborate
             * as a constructor.
             *)
            foreachDefinedSymbol (E, {bass = doit,
                                      fcts = doit,
                                      fixs = doit,
                                      sigs = doit,
                                      strs = doit,
                                      types = doit,
                                      vals = doit})
         val s1 = !currentScope
         val _ = currentScope := s0
         val res = th ()
         val _ = currentScope := s1
         val _ = List.foreach (!restore, fn f => f ())
      in
         res
      end
   end

fun functorClosure
   (E: t,
    arg: Strid.t,
    nest: string list,
    prefix: string,
    argInt: Interface.t,
    makeBody: Structure.t * string list -> Decs.t * Structure.t option) =
   let
      (* Keep track of the first tycon currently at the front of allTycons.
       * Once we are done elaborating the body, we can remove all the dummy
       * tycons created while elaborating the body by removing everything from
       * allTycons up to firstTycon.
       *)
      val firstTycon =
         case !allTycons of
            [] => Error.bug "ElaborateEnv.functorClosure: firstTycons"
          | c :: _ => c
      (* Need to tick here so that any tycons created in the dummy structure
       * for the functor formal have a new time, and will therefore report an
       * error if they occur before the functor declaration.
       *)
      val _ = 
         TypeEnv.tick {useBeforeDef = fn _ => 
                       Error.bug "ElaborateEnv.functorClosure: tick"}
      val (formal, instantiate) = dummyStructure (argInt, {prefix = prefix})
      val _ = insideFunctor := true
      (* Keep track of all tycons created during the instantiation of the
       * functor.  These will later become the generative tycons that will need
       * to be recreated for each functor application.
       * This has two beneficial effects.
       * 1. It keeps allTycons smaller.
       * 2. It keeps the names of these tycons from being set by setTyconNames,
       *    which they always would be because they are now out of scope.
       *)
      val _ = newTycons := []
      val (_, result) = makeBody (formal, nest)
      val _ = Option.app (result, Structure.forceUsed)
      val generative = !newTycons
      val _ = allTycons := let
                              fun loop cs =
                                 case cs of
                                    [] => Error.bug "ElaborateEnv.functorClosure: missing firstTycon"
                                  | c :: cs' =>
                                       if Tycon.equals (c, firstTycon) then
                                          cs
                                       else
                                          loop cs'
                           in
                              loop (!allTycons)
                           end
      val _ = newTycons := []
      val _ = insideFunctor := false
      val restore =
         if !Control.elaborateOnly
            then fn f => f ()
         else let 
                 val withSaved = Control.Elaborate.snapshot ()
                 val snapshot = snapshot E
              in 
                 fn f => snapshot (fn () => withSaved f)
              end
      fun apply (actual, nest) =
         if not (!insideFunctor) andalso not (!Control.elaborateOnly)
            then restore (fn () => makeBody (actual, nest))
         else
            let
               val _ = Structure.forceUsed actual
               val {destroy = destroy1,
                    get = tyconTypeStr: Tycon.t -> TypeStr.t option,
                    set = setTyconTypeStr, ...} =
                  Property.destGetSet (Tycon.plist, Property.initConst NONE)
               (* Match the actual against the formal, to set the tycons.
                * Then duplicate the result, replacing tycons.  Want to generate
                * new tycons just like the functor body did.
                *)
               val _ =
                  instantiate (actual, fn (c, s) => setTyconTypeStr (c, SOME s))
               val _ =
                  List.foreach
                  (generative, fn (c, k, r) =>
                   setTyconTypeStr
                   (c, SOME (TypeStr.tycon
                             (newTycon (Tycon.originalName c, k,
                                        ! (TypeEnv.tyconAdmitsEquality c),
                                        r),
                              k))))
               fun replaceType (t: Type.t): Type.t =
                  let
                     fun con (c, ts) =
                        case tyconTypeStr c of
                           NONE => Type.con (c, ts)
                         | SOME s => TypeStr.apply (s, ts)
                  in
                     Type.hom (t, {con = con,
                                   expandOpaque = false,
                                   record = Type.record,
                                   replaceSynonyms = false,
                                   var = Type.var})
                  end
               fun replaceScheme (s: Scheme.t): Scheme.t =
                  let
                     val (tyvars, ty) = Scheme.dest s
                  in
                     Scheme.make {canGeneralize = true,
                                  ty = replaceType ty,
                                  tyvars = tyvars}
                  end
               fun replaceCons cons: Cons.t =
                  Cons.map
                  (cons, fn {con, scheme, uses, ...} =>
                   {con = con,
                    scheme = replaceScheme scheme,
                    uses = uses})
               fun replaceTypeStr (s: TypeStr.t): TypeStr.t =
                  let
                     val k = TypeStr.kind s
                     datatype z = datatype TypeStr.node
                  in
                     case TypeStr.node s of
                        Datatype {cons, tycon} =>
                           let
                              val tycon =
                                 case tyconTypeStr tycon of
                                    NONE => tycon
                                  | SOME s =>
                                       (case TypeStr.node s of
                                           Datatype {tycon, ...} => tycon
                                         | Scheme _ =>
                                              Error.bug "ElaborateEnv.functorClosure.apply: bad datatype"
                                         | Tycon c => c)
                           in
                              TypeStr.data (tycon, k, replaceCons cons)
                           end
                      | Scheme s => TypeStr.def (replaceScheme s, k)
                      | Tycon c =>
                           (case tyconTypeStr c of
                               NONE => s
                             | SOME s' => s')
                  end
               val {destroy = destroy2,
                    get = replacement: Structure.t -> Structure.t, ...} =
                  Property.destGet
                  (Structure.plist,
                   Property.initRec
                   (fn (Structure.T {interface, strs, types, vals, ... },
                        replacement) =>
                    Structure.T
                    {interface = interface,
                     plist = PropertyList.new (),
                     strs = Info.map (strs, replacement),
                     types = Info.map (types, replaceTypeStr),
                     vals = Info.map (vals, fn (v, s) =>
                                      (v, Option.map (s, replaceScheme)))}))
               val result = Option.map (result, replacement)
               val _ = destroy1 ()
               val _ = destroy2 ()
            in
               (Decs.empty, result)
            end
   in
      FunctorClosure.T {apply = apply,
                        arg = arg,
                        argInt = argInt,
                        formal = formal,
                        result = result}
   end

structure Env =
   struct
      val lookupLongtycon = lookupLongtycon
   end

structure InterfaceEnv =
   struct
      local
         open Interface
      in
         structure Scheme = Scheme
         structure Status = Status
         structure TypeStr = TypeStr
      end

      val allowDuplicates = ref false

      type t = t

      fun extend (T {currentScope, interface, ...},
                  domain, range, kind: string, ns, region): unit =
         let
            val scope = !currentScope
            val NameSpace.T {current, lookup, toSymbol, ...} = ns interface
            fun value () = {domain = domain,
                            range = range,
                            scope = scope,
                            time = Time.next (),
                            uses = Uses.new ()}
            val values as Values.T r = lookup domain
            fun new () = (List.push (current, values)
                          ; List.push (r, value ()))
         in
            case !r of
               [] => new ()
             | {scope = scope', ...} :: l =>
                  if Scope.equals (scope, scope')
                     then if !allowDuplicates
                             then r := value () :: l
                          else
                             Control.error
                             (region,
                              Layout.str
                              (concat ["duplicate ",
                                       kind,
                                       " specification: ",
                                       Symbol.toString (toSymbol domain)]),
                              Layout.empty)
                  else new ()
         end

      fun extendStrid (E, s, I, r) = extend (E, s, I, "structure", #strs, r)

      fun extendTycon (E, c, s, r) = extend (E, c, s, "type", #types, r)

      fun extendVid (E, v, st, s, r) = extend (E, v, (st, s), "value", #vals, r)

      val lookupSigid = lookupSigid

      local
         fun make sel (T {interface, ...}, a) =
            NameSpace.peek (sel interface, a, {markUse = fn _ => true})
      in
         val peekStrid = make #strs
         val peekTycon = make #types
      end

      fun lookupLongstrid (E: t, s: Longstrid.t): Interface.t option =
         let
            fun error l =
               (unbound (Longstrid.region s, "structure", l)
                ; NONE)
            val (strids, strid) = Longstrid.split s
         in
            case strids of
               [] =>
                  (case peekStrid (E, strid) of
                      NONE => error (Strid.layout strid)
                    | SOME I => SOME I)
             | s :: ss =>
                  case peekStrid (E, s) of
                     NONE => error (Strid.layout s)
                   | SOME I =>
                        let
                           datatype z = datatype Interface.peekResult
                        in
                           case Interface.peekStrids (I, ss @ [strid]) of
                              Found I => SOME I
                            | UndefinedStructure ss =>
                                 error (layoutStrids (s :: ss))
                        end
         end

      fun lookupLongtycon (E: t, long: Longtycon.t): TypeStr.t option =
         let
            fun doit () =
               Option.map (Env.lookupLongtycon (E, long), TypeStr.fromEnv)
            val (strids, c) = Longtycon.split long
         in
            case strids of
               [] =>
                  (case peekTycon (E, c) of
                      NONE => doit ()
                    | SOME s => SOME s)
             | s :: ss =>
                  case peekStrid (E, s) of
                     NONE => doit ()
                   | SOME I =>
                        Interface.lookupLongtycon
                        (I, Longtycon.long (ss, c), Longtycon.region long,
                         {prefix = [s]})
         end

      fun makeInterface (T {currentScope, interface = {strs, types, vals}, ...},
                         {isTop}, make) =
         let
            val s = NameSpace.collect strs
            val t = NameSpace.collect types
            val v = NameSpace.collect vals
            val s0 = !currentScope
            val _ = currentScope := Scope.new {isTop = false}
            val res = make ()
            val Info.T s = s ()
            val s = Array.map (s, fn {domain, range, ...} => (domain, range))
            val Info.T t = t ()
            val t = Array.map (t, fn {domain, range, ...} => (domain, range))
            val Info.T v = v ()
            val v = Array.map (v, fn {domain, range = (status, scheme), ...} =>
                               (domain, (status, scheme)))
            val I = Interface.new {isClosed = isTop,
                                   strs = s, types = t, vals = v}
            val _ = currentScope := s0
         in
            (I, res)
         end

      fun openInterface (E, I, r: Region.t) =
         let
            val {strs, vals, types} = Interface.dest I
            val _ = Array.foreach (strs, fn (s, I) => extendStrid (E, s, I, r))
            val _ = Array.foreach (types, fn (c, s) => extendTycon (E, c, s, r))
            val _ = Array.foreach (vals, fn (x, (s, sc)) =>
                                   extendVid (E, x, s, sc, r))
         in
            ()
         end

      val extendStrid = fn (E, s, I) => extendStrid (E, s, I, Strid.region s)

      val extendTycon = fn (E, c, s) => extendTycon (E, c, s, Ast.Tycon.region c)

      val extendVid =
         fn (E, v, st, s) => extendVid (E, v, st, s, Ast.Vid.region v)

      fun extendCon (E, c, s) =
         extendVid (E, Ast.Vid.fromCon c, Status.Con, s)

      fun extendExn (E, c, s) =
         extendVid (E, Ast.Vid.fromCon c, Status.Exn, s)
end

val makeInterfaceEnv = fn E => E

end<|MERGE_RESOLUTION|>--- conflicted
+++ resolved
@@ -79,88 +79,6 @@
       val admitsEquality = TypeEnv.tyconAdmitsEquality
    end
 
-<<<<<<< HEAD
-=======
-structure Type =
-   struct
-      open Type
-
-      fun bracket l = let open Layout in seq [str "[", l, str "]"] end
-
-      fun explainDoesNotAdmitEquality (t: t): Layout.t =
-         let
-            open Layout
-            val wild = (str "_", ({isChar = false}, Tycon.BindingStrength.unit))
-            fun con (c, ts) =
-               let
-                  fun keep {showInside: bool} =
-                     Tycon.layoutAppPretty
-                     (c, Vector.map (ts, fn t =>
-                                     if showInside
-                                        then
-                                           case t of
-                                              NONE => wild
-                                            | SOME t => t
-                                     else wild))
-                  datatype z = datatype AdmitsEquality.t
-               in
-                  case ! (Tycon.admitsEquality c) of
-                     Always => NONE
-                   | Never => SOME (bracket (#1 (keep {showInside = false})),
-                                    ({isChar = false},
-                                     Tycon.BindingStrength.unit))
-                   | Sometimes =>
-                        if Vector.exists (ts, Option.isSome)
-                           then SOME (keep {showInside = true})
-                        else NONE
-               end
-            fun record r =
-               if SortedRecord.forall (r, Option.isNone)
-                  then NONE
-               else
-                  SOME
-                  (case SortedRecord.detupleOpt r of
-                      NONE =>
-                         let
-                            val v = SortedRecord.toVector r
-                            val ending =
-                               if SortedRecord.exists (r, Option.isNone) then
-                                  ", ...}"
-                               else
-                                  "}"
-                         in
-                            (seq
-                             [str "{",
-                              mayAlign
-                              (separateRight
-                               (Vector.foldr
-                                (v, [], fn ((f, z), ac) =>
-                                 case z of
-                                    NONE => ac
-                                  | SOME (z, _) =>
-                                       seq [Field.layout f, str ": ", z] :: ac),
-                                ",")),
-                              str ending],
-                             ({isChar = false}, Tycon.BindingStrength.unit))
-                         end
-                    | SOME v =>
-                         Tycon.layoutAppPretty
-                         (Tycon.tuple,
-                          Vector.map (v, fn NONE => wild | SOME t => t)))
-            val exp =
-               hom (t, {con = con,
-                        expandOpaque = false,
-                        record = record,
-                        replaceSynonyms = false,
-                        var = fn _ => NONE})
-         in
-            case exp of
-               NONE => str "???"
-             | SOME (exp, _) => exp
-         end
-   end
-
->>>>>>> 8d18143e
 structure Scheme =
    struct
       open Scheme
@@ -2574,231 +2492,8 @@
                     (openStructure (E, S)
                      ; setTyconNames E))))
       val decs = ref []
-<<<<<<< HEAD
       fun map {strInfo: ('name, 'strRange) Info.t,
                ifcArray: ('name * 'ifcRange) array,
-=======
-      (* pre: arities are equal. *)
-      fun equalSchemes (structScheme: Scheme.t,
-                        sigScheme: Scheme.t,
-                        name: string,
-                        thing: string,
-                        lay: unit -> Layout.t,
-                        r: Region.t): unit =
-         let
-            fun error (l1, l2) =
-               let
-                  open Layout
-               in
-                  Control.error
-                  (r,
-                   seq [str (concat [thing, " in structure disagrees with ",
-                                     sign])],
-                   align [seq [str (concat [name, ": "]), lay ()],
-                          seq [str "structure: ", l1],
-                          seq [str "signature: ", l2]])
-               end
-            val (tyvars', ty') = Scheme.dest sigScheme
-            val tyvars =
-               Vector.tabulate
-               (Vector.length tyvars', fn _ =>
-                Type.var (Tyvar.newNoname {equality = false}))
-         in
-            Type.unify
-            (Scheme.apply (structScheme, tyvars),
-             Scheme.apply (Scheme.make {canGeneralize = true,
-                                        ty = ty',
-                                        tyvars = tyvars'},
-                           tyvars),
-             {error = error,
-              preError = preError})
-         end
-      val equalSchemes =
-         Trace.trace
-         ("ElaborateEnv.transparentCut.equalSchemes",
-          fn (s, s', _, _, _, _) => Layout.tuple [Scheme.layout s,
-                                                  Scheme.layout s'],
-          Unit.layout)
-         equalSchemes
-      fun layout (strids, x) =
-         layoutLong (List.fold (strids, [x], fn (s, ac) => Strid.layout s :: ac))
-      fun checkCons (Cons.T v, Cons.T v',
-                     strids: Strid.t list,
-                     tycon: Ast.Tycon.t): unit =
-         let
-            fun lay (c: Ast.Con.t) = layout (strids, Ast.Con.layout c)
-            val extraStr =
-               Vector.keepAllMap
-               (v, fn {name = n, scheme = s, ...} =>
-                case Vector.peek (v', fn {name = n', ...} =>
-                                  Ast.Con.equals (n, n')) of
-                   NONE => SOME n
-                 | SOME {scheme = s', ...} =>
-                      let
-                         val _ =
-                            equalSchemes
-                            (s, s', "constructor", "constructor type",
-                             fn () => lay n, region)
-                      in
-                         NONE
-                      end)
-            fun extras (v, name) =
-               if Vector.isEmpty v
-                  then ()
-               else
-                  let
-                     open Layout
-                  in
-                     Control.error
-                     (region,
-                      seq [str "type ",
-                           layout (strids, Ast.Tycon.layout tycon),
-                           str (concat [" has constructors in ", name,
-                                        " only: "]),
-                           seq (List.separate (Vector.toListMap (v, lay),
-                                               str ", "))],
-                      empty)
-                  end
-            val _ = extras (extraStr, "structure")
-            val extraSig =
-               Vector.keepAllMap
-               (v', fn {name = n', ...} =>
-                if Vector.exists (v, fn {name = n, ...} =>
-                                  Ast.Con.equals (n, n'))
-                   then NONE
-                else SOME n')
-            val _ = extras (extraSig, "signature")
-         in
-            ()
-         end
-      (* isPlausible checks if a type structure in a structure can plausibly be
-       * substituted for a type structure in a signature having the specified
-       * equality, arity, and constructors.
-       *)
-      fun isPlausible (structStr: TypeStr.t, strids, name,
-                       sigAdmits: AdmitsEquality.t,
-                       sigKind: Kind.t,
-                       consMismatch: bool): bool =
-         if not (AdmitsEquality.<= (sigAdmits, TypeStr.admitsEquality structStr))
-            then
-               let
-                  val () = preError ()
-                  open Layout
-                  val () =
-                     Control.error
-                     (region,
-                      seq [str "type ", layout (strids, Ast.Tycon.layout name),
-                           str " admits equality in ", str sign,
-                           str " but not in structure"],
-                      seq [str "not equality: ",
-                           TypeStr.explainDoesNotAdmitEquality structStr])
-               in
-                  false
-               end
-         else
-            let
-               val structKind = TypeStr.kind structStr
-            in
-               if not (Kind.equals (structKind, sigKind))
-                  then
-                     let
-                        open Layout
-                        val () =
-                           Control.error
-                           (region,
-                            seq [str "type ",
-                                 layout (strids, Ast.Tycon.layout name),
-                                 str " has arity ", Kind.layout structKind,
-                                 str " in structure but arity ",
-                                 Kind.layout sigKind, str " in ", str sign],
-                            empty)
-                     in
-                        false
-                     end
-               else
-                  if consMismatch
-                     then
-                        let
-                           open Layout
-                           val () = 
-                              Control.error
-                              (region,
-                               seq [str "type ",
-                                    layout (strids, Ast.Tycon.layout name),
-                                    str " is a datatype in ", str sign,
-                                    str " but not in structure"],
-                               Layout.empty)
-                        in
-                           false
-                        end
-                  else true
-            end
-      fun handleType (structStr: TypeStr.t,
-                      sigStr: Interface.TypeStr.t,
-                      strids: Strid.t list,
-                      name: Ast.Tycon.t): TypeStr.t =
-         case Interface.TypeStr.toEnv sigStr of
-            NONE => structStr
-          | SOME sigStr => 
-               let
-                  fun tyconScheme (c: Tycon.t): Scheme.t =
-                     let
-                        val tyvars =
-                           case TypeStr.kind structStr of
-                              Kind.Arity n =>
-                                 Vector.tabulate
-                                 (n, fn _ =>
-                                  Tyvar.newNoname {equality = false})
-                            | _ => Error.bug "ElaborateEnv.transparentCut.handleType: Nary tycon"
-                     in
-                        Scheme.make
-                        {canGeneralize = true,
-                         ty = Type.con (c, Vector.map (tyvars, Type.var)),
-                         tyvars = tyvars}
-                     end
-                  datatype z = datatype TypeStr.node
-                  fun checkScheme (sigScheme: Scheme.t) =
-                     let
-                        val structScheme =
-                           case TypeStr.node structStr of
-                              Datatype {tycon = c, ...} => tyconScheme c
-                            | Scheme s => s
-                            | Tycon c => tyconScheme c
-                     in
-                        equalSchemes
-                        (structScheme, sigScheme,
-                         "type", "type definition", fn () =>
-                         layout (strids, Ast.Tycon.layout name), region)
-                     end
-                  val (return, consMismatch) =
-                     case TypeStr.node sigStr of
-                        Datatype {cons = sigCons, ...} =>
-                           (case TypeStr.node structStr of
-                               Datatype {cons = structCons, ...} =>
-                                  (fn () =>
-                                   (checkCons (structCons, sigCons, strids,
-                                               name)
-                                    ; structStr),
-                                   false)
-                             | _ => (fn () => sigStr, true))
-                      | Scheme s =>
-                           (fn () => (checkScheme s; sigStr),
-                            false)
-                      | Tycon c =>
-                           (fn () => (checkScheme (tyconScheme c); sigStr),
-                            false)
-               in
-                  if isPlausible (structStr, strids, name,
-                                  TypeStr.admitsEquality sigStr,
-                                  TypeStr.kind sigStr,
-                                  consMismatch) then
-                     return ()
-                  else
-                     sigStr
-               end
-      fun map (structInfo: ('a, 'b) Info.t,
-               sigArray: ('a * 'c) array,
->>>>>>> 8d18143e
                strids: Strid.t list,
                nameEquals: 'name * 'name -> bool,
                nameLayout: 'name -> Layout.t,
