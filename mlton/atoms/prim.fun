--- conflicted
+++ resolved
@@ -59,25 +59,8 @@
        | Exn_setTopLevelHandler
        | FFI of string
        | GC_collect
-<<<<<<< HEAD
        | GC_pack
        | GC_unpack
-       | IntInf_add
-       | IntInf_compare
-       | IntInf_equal
-       | IntInf_fromVector
-       | IntInf_fromWord
-       | IntInf_gcd
-       | IntInf_mul
-       | IntInf_neg
-       | IntInf_quot
-       | IntInf_rem
-       | IntInf_sub
-       | IntInf_toString
-       | IntInf_toVector
-       | IntInf_toWord
-=======
->>>>>>> 0f8088ba
        | Int_add
        | Int_addCheck
        | Int_ge
