--- conflicted
+++ resolved
@@ -8,15 +8,13 @@
 
 === Details
 
-<<<<<<< HEAD
+* 2018-10-15
+  ** Introduce new `Overflow`-checking primitives.  Undertaken by Daman Morris
+     at RIT supported by NSF CISE Research Infrastructure (CRI) award.
+
 * 2018-08-17
   ** Add a parser for the SSA2 IR (`functor ParseSsa2`).  Undertaken by Manan
      Joshi at RIT supported by NSF CISE Research Infrastructure (CRI) award.
-=======
-* 2018-10-15
-  ** Introduce new `Overflow`-checking primitives.  Undertaken by Daman Morris
-     at RIT supported by NSF CISE Research Infrastructure (CRI) award.
->>>>>>> 2dc39682
 
 * 2018-05-18
   ** Add a parser for the SSA IR (`functor ParseSsa`).  Undertaken by James
